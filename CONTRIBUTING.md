--- conflicted
+++ resolved
@@ -1,14 +1,21 @@
 ## Introduction
 
-<<<<<<< HEAD
-To contribute to this repo, simply clone this repo, make your changes/contributions and 
-create a merge request. Someone from Modulus core team will review and approve your 
-merge request. Ensure that you also update the [`CHANGELOG.md`](CHANGELOG.md). 
-=======
-Welcome to Project Modulus! We're excited you're here and want to contribute. This documentation is intended for individuals and institutions interested in contributing to Modulus. Modulus is an open-source project and, as such, its success relies on its community of contributors willing to keep improving it. Your contribution will be a valued addition to the code base; we simply ask that you read this page and understand our contribution process, whether you are a seasoned open-source contributor or whether you are a first-time contributor.
+Welcome to Project Modulus! We're excited you're here and want to contribute. 
+This documentation is intended for individuals and institutions interested in 
+contributing to Modulus. Modulus is an open-source project and, as such, its 
+success relies on its community of contributors willing to keep improving it. 
+Your contribution will be a valued addition to the code base; we simply ask 
+that you read this page and understand our contribution process, whether you 
+are a seasoned open-source contributor or whether you are a first-time 
+contributor.
 
 ### Communicate with us
-We are happy to talk with you about your needs for Modulus and your ideas for contributing to the project. One way to do this is to create an issue discussing your thoughts. It might be that a very similar feature is under development or already exists, so an issue is a great starting point. If you are looking for an issue to resolve that will help, refer to the [issue](https://github.com/NVIDIA/modulus/issues) section.
+We are happy to talk with you about your needs for Modulus and your ideas for 
+contributing to the project. One way to do this is to create an issue discussing 
+your thoughts. It might be that a very similar feature is under development or 
+already exists, so an issue is a great starting point. If you are looking for an 
+issue to resolve that will help, refer to the 
+[issue](https://github.com/NVIDIA/modulus/issues) section.
 
 
 ## Contribute to Modulus-Core
@@ -16,12 +23,17 @@
 ### Pull Requests
 Developer workflow for code contributions is as follows:
 
-1. Developers must first [fork](https://help.github.com/en/articles/fork-a-repo) the [upstream](https://github.com/NVIDIA/Modulus) Modulus repository.
+1. Developers must first [fork](https://help.github.com/en/articles/fork-a-repo) 
+the [upstream](https://github.com/NVIDIA/Modulus) Modulus repository.
 
 2. Git clone the forked repository and push changes to the personal fork.
 
-3. Once the code changes are staged on the fork and ready for review, a [Pull Request](https://help.github.com/en/articles/about-pull-requests) (PR) can be [requested](https://help.github.com/en/articles/creating-a-pull-request) to merge the changes from a branch of the fork into a selected branch of upstream.
+3. Once the code changes are staged on the fork and ready for review, a 
+[Pull Request](https://help.github.com/en/articles/about-pull-requests) (PR) 
+can be [requested](https://help.github.com/en/articles/creating-a-pull-request) 
+to merge the changes from a branch of the fork into a selected branch of upstream.
   * Exercise caution when selecting the source and target branches for the PR.
+  * Ensure that you update the [`CHANGELOG.md`](CHANGELOG.md) to reflect your contributions.
   * Creation of a PR creation kicks off CI and a code review process.
   * Atleast one Modulus engineer will be assigned for the review.
 
@@ -87,7 +99,6 @@
     (d) I understand and agree that this project and the contribution are public and that a record of the contribution (including all personal information I submit with it, including my sign-off) is maintained indefinitely and may be redistributed consistent with this project or the open source license(s) involved.
     
 ### CI
->>>>>>> fbf1e204
 
 To ensure quality of the code, your merge request will pass through several CI checks. 
 It is mandatory for your MRs to pass these pipelines to ensure a successful merge. 
