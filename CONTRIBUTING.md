--- conflicted
+++ resolved
@@ -2,18 +2,6 @@
 
 ## Introduction
 
-<<<<<<< HEAD
-Welcome to Project Modulus! We're excited you're here and want to contribute.
-This documentation is intended for individuals and institutions interested in
-contributing to Modulus.
-Modulus is an open-source project and, as such, its success relies on its
-community of contributors willing to keep improving it.
-Your contribution will be a valued addition to the code base; we simply ask thatyou read
-this page and understand our contribution process, whether you are a seasoned
-open-source contributor or whether you are a first-time contributor.
-
-## Communicate with us
-=======
 Welcome to Project Modulus! We're excited you're here and want to contribute. 
 This documentation is intended for individuals and institutions interested in 
 contributing to Modulus. Modulus is an open-source project and, as such, its 
@@ -30,7 +18,6 @@
 already exists, so an issue is a great starting point. If you are looking for an 
 issue to resolve that will help, refer to the 
 [issue](https://github.com/NVIDIA/modulus/issues) section.
->>>>>>> ca84484d
 
 We are happy to talk with you about your needs for Modulus and your ideas for
 contributing to the project. One way to do this is to create an issue discussing your
@@ -44,21 +31,6 @@
 
 Developer workflow for code contributions is as follows:
 
-<<<<<<< HEAD
-1. Developers must first [fork](https://help.github.com/en/articles/fork-a-repo) the
-[upstream](https://github.com/NVIDIA/Modulus) Modulus repository.
-
-2. Git clone the forked repository and push changes to the personal fork.
-
-3. Once the code changes are staged on the fork and ready for review, a
-[Pull Request](https://help.github.com/en/articles/about-pull-requests) (PR) can be
-[requested](https://help.github.com/en/articles/creating-a-pull-request) to merge the
-changes from a branch of the fork into a selected branch of upstream.
-
-    - Exercise caution when selecting the source and target branches for the PR.
-
-    - Creation of a PR creation kicks off CI and a code review process.
-=======
 1. Developers must first [fork](https://help.github.com/en/articles/fork-a-repo) 
 the [upstream](https://github.com/NVIDIA/Modulus) Modulus repository.
 
@@ -72,7 +44,6 @@
   * Ensure that you update the [`CHANGELOG.md`](CHANGELOG.md) to reflect your contributions.
   * Creation of a PR creation kicks off CI and a code review process.
   * Atleast one Modulus engineer will be assigned for the review.
->>>>>>> ca84484d
 
     - Atleast one Modulus engineer will be assigned for the review.
 
