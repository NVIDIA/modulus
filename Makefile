--- conflicted
+++ resolved
@@ -44,11 +44,7 @@
 
 coverage:
 	coverage combine && \
-<<<<<<< HEAD
-		coverage report --show-missing --omit=*test* --omit=*internal* --omit=*experimental* --fail-under=75 && \
-=======
 		coverage report --show-missing --omit=*test* --omit=*internal* --omit=*experimental* --fail-under=70 && \
->>>>>>> b9608e44
 		coverage html
 
 # For arch naming conventions, refer
