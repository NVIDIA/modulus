--- conflicted
+++ resolved
@@ -356,7 +356,8 @@
             torch.cuda.reset_peak_memory_stats()
 
         # Save checkpoints
-<<<<<<< HEAD
+        if dist.world_size > 1:
+            torch.distributed.barrier()
         if is_time_for_periodic_task(
             cur_nimg,
             cfg.training.io.save_checkpoint_freq,
@@ -364,14 +365,6 @@
             cfg.training.hp.total_batch_size,
             dist.rank,
             rank_0_only=True,
-=======
-        if dist.world_size > 1:
-            torch.distributed.barrier()
-        if (
-            (cfg.training.io.save_checkpoint_freq is not None)
-            and (done or cur_tick % cfg.training.io.save_checkpoint_freq == 0)
-            and dist.rank == 0
->>>>>>> 09463433
         ):
             save_checkpoint(
                 path=f"checkpoints_{cfg.model.name}",
