--- conflicted
+++ resolved
@@ -55,11 +55,7 @@
     # Parse options
     regression_checkpoint_path = getattr(cfg, to_absolute_path("regression_checkpoint_path"), None)
     task = getattr(cfg, "task")
-<<<<<<< HEAD
     outdir = getattr(cfg, to_absolute_path("outdir"), "./output"))
-=======
-    outdir = getattr(cfg, "outdir", "./output")
->>>>>>> b2a55d66
     arch = getattr(cfg, "arch", "ddpmpp-cwb-v0-regression")
     precond = getattr(cfg, "precond", "unetregression")
 
@@ -92,7 +88,6 @@
     c = EasyDict()
     c.task = task
     c.wandb_mode = wandb_mode
-<<<<<<< HEAD
     c.train_data_path = getattr(cfg, to_absolute_path("train_data_path"))
     c.crop_size_x = getattr(cfg, "crop_size_x", 448)
     c.crop_size_y = getattr(cfg, "crop_size_y", 448)
@@ -116,14 +111,12 @@
     c.gridtype = getattr(cfg, "gridtype", "sinusoidal")
     c.N_grid_channels = getattr(cfg, "N_grid_channels", 4)
     c.normalization = getattr(cfg, "normalization", "v2")
-=======
     c.patch_shape_x = getattr(cfg, "patch_shape_x", None)
     c.patch_shape_y = getattr(cfg, "patch_shape_y", None)
     dataset_cfg = OmegaConf.to_container(cfg.dataset)
     data_loader_kwargs = EasyDict(
         pin_memory=True, num_workers=workers, prefetch_factor=2
     )
->>>>>>> b2a55d66
 
     # Initialize distributed manager.
     DistributedManager.initialize()
@@ -139,12 +132,6 @@
     logger.info(f"Checkpoints, logs, configs, and stats will be written in this directory: {os.getcwd()}")
 
     # Initialize config dict.
-<<<<<<< HEAD
-    c.data_loader_kwargs = EasyDict(
-        pin_memory=True, num_workers=workers, prefetch_factor=2
-    )
-=======
->>>>>>> b2a55d66
     c.network_kwargs = EasyDict()
     c.loss_kwargs = EasyDict()
     c.optimizer_kwargs = EasyDict(
@@ -256,15 +243,6 @@
         c.resume_pkl = transfer
         c.ema_rampup_ratio = None
 
-<<<<<<< HEAD
-    # Description string.
-    dtype_str = "fp16" if c.network_kwargs.use_fp16 else "fp32"
-    desc = f"{cond_str:s}-{arch:s}-{precond:s}-gpus{dist.world_size:d}-batch{c.batch_size:d}-{dtype_str:s}"
-    if desc is not None:
-        desc += f"-{desc}"
-
-=======
->>>>>>> b2a55d66
     c.run_dir = outdir
 
     # Print options.
@@ -275,10 +253,7 @@
     logger0.info("Training options:")
     logger0.info(json.dumps(c, indent=2))
     logger0.info(f"Output directory:        {c.run_dir}")
-<<<<<<< HEAD
-=======
     logger0.info(f"Dataset path:            {dataset_cfg['data_path']}")
->>>>>>> b2a55d66
     logger0.info(f"Network architecture:    {arch}")
     logger0.info(f"Preconditioning & loss:  {precond}")
     logger0.info(f"Number of GPUs:          {dist.world_size}")
