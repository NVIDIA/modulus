--- conflicted
+++ resolved
@@ -109,12 +109,8 @@
     os.makedirs(".logs", exist_ok=True)
     logger = PythonLogger(name="train")  # General python logger
     logger0 = RankZeroLoggingWrapper(logger, dist)
-<<<<<<< HEAD
     logger.file_logging(file_name=f".logs/train_{dist.rank}.log")
-=======
-    logger.file_logging(file_name=f"logs/train_{dist.rank}.log")
->>>>>>> 4446d167
-
+    
     # Initialize config dict.
     c.dataset_kwargs = EasyDict(path=data, xflip=False, cache=True, use_labels=False)
     c.data_loader_kwargs = EasyDict(
