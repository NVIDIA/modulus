--- conflicted
+++ resolved
@@ -74,15 +74,12 @@
     patch_shape_x=448,
     patch_shape_y=448,
     patch_num=1,
-    wandb_mode="disabled",
-<<<<<<< HEAD
-    fp_optimizations="fp32",  # The floating point optimization mode
-=======
+    wandb_mode="disabled",  
     wandb_project="Modulus-Generative",
     wandb_group="CorrDiff-DDP-Group",
     wandb_entity="CorrDiff-DDP-Group",
     wandb_name="CorrDiff",
->>>>>>> 2d53bcce
+    fp_optimizations="fp32",  # The floating point optimization mode
     regression_checkpoint_path=None,
     valid_dump_ticks=5000,
     num_validation_evals=10,
