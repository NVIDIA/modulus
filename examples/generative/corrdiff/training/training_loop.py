# SPDX-FileCopyrightText: Copyright (c) 2023 - 2024 NVIDIA CORPORATION & AFFILIATES.
# SPDX-FileCopyrightText: All rights reserved.
# SPDX-License-Identifier: Apache-2.0
#
# Licensed under the Apache License, Version 2.0 (the "License");
# you may not use this file except in compliance with the License.
# You may obtain a copy of the License at
#
#     http://www.apache.org/licenses/LICENSE-2.0
#
# Unless required by applicable law or agreed to in writing, software
# distributed under the License is distributed on an "AS IS" BASIS,
# WITHOUT WARRANTIES OR CONDITIONS OF ANY KIND, either express or implied.
# See the License for the specific language governing permissions and
# limitations under the License.

"""Main training loop."""

import copy
import json
import os
import sys
import time
import wandb as wb

import numpy as np
import psutil
import torch

from hydra.utils import to_absolute_path
from torch.nn.parallel import DistributedDataParallel
from . import training_stats

sys.path.append("../")
from modulus import Module
from modulus.distributed import DistributedManager
from modulus.launch.logging import (
    PythonLogger,
    RankZeroLoggingWrapper,
    initialize_wandb,
)
from modulus.utils.generative import (
    construct_class_by_name,
    ddp_sync,
    format_time,
)

# ----------------------------------------------------------------------------


def training_loop(
    dataset,
    dataset_iterator,
    validation_dataset,
    validation_dataset_iterator,
    *,
    task,
    run_dir=".",  # Output directory.
    network_kwargs={},  # Options for model and preconditioning.
    loss_kwargs={},  # Options for loss function.
    optimizer_kwargs={},  # Options for optimizer.
    augment_kwargs=None,  # Options for augmentation pipeline, None = disable.
    seed=0,  # Global random seed.
    batch_size_global=512,  # Total batch size for one training iteration.
    batch_size_gpu=None,  # Limit batch size per GPU, None = no limit.
    total_kimg=200000,  # Training duration, measured in thousands of training images.
    ema_halflife_kimg=500,  # Half-life of the exponential moving average (EMA) of model weights.
    ema_rampup_ratio=0.05,  # EMA ramp-up coefficient, None = no rampup.
    lr_rampup_kimg=10000,  # Learning rate ramp-up duration.
    loss_scaling=1,  # Loss scaling factor for reducing FP16 under/overflows.
    kimg_per_tick=50,  # Interval of progress prints.
    state_dump_ticks=500,  # How often to dump training state, None = disable.
    cudnn_benchmark=True,  # Enable torch.backends.cudnn.benchmark?
    patch_shape_x=448,
    patch_shape_y=448,
    patch_num=1,
    wandb_mode="disabled",
    wandb_project="Modulus-Generative",
    wandb_group="CorrDiff-DDP-Group",
    wandb_entity="CorrDiff-DDP-Group",
    wandb_name="CorrDiff",
    fp_optimizations="fp32",  # The floating point optimization mode
    regression_checkpoint_path=None,
<<<<<<< HEAD
    hr_mean_conditioning=False,
    N_grid_channels=4,
    gridtype="sinusoidal",
    in_channel=12,
    grad_clip_threshold=1e5,
    lr_decay=0.8,
=======
    valid_dump_ticks=5000,
    num_validation_evals=10,
>>>>>>> 1f89d93d
):
    """CorrDiff training loop"""

    # Instantiate distributed manager.
    dist = DistributedManager()
    device = dist.device

    # Initialize logger.
    logger = PythonLogger(name="training_loop")  # General python logger
    logger0 = RankZeroLoggingWrapper(logger, dist)
    logger.file_logging(file_name=f"logs/training_loop_{dist.rank}.log")

    # wandb logger
    initialize_wandb(
        project=wandb_project,
        entity=wandb_entity,
        name=wandb_name,
        group=wandb_group,
        mode=wandb_mode,
        save_code=True,
    )

    # log code
    wb.run.log_code(
        to_absolute_path("."),
        exclude_fn=lambda path: ("outputs" in path) and (os.getcwd() not in path),
    )

    enable_amp = fp_optimizations.startswith("amp")
    amp_dtype = torch.float16 if (fp_optimizations == "amp-fp16") else torch.bfloat16

    # Initialize.
    start_time = time.time()

    np.random.seed((seed * dist.world_size + dist.rank) % (1 << 31))
    torch.manual_seed(np.random.randint(1 << 31))
    torch.backends.cudnn.benchmark = cudnn_benchmark
    torch.backends.cudnn.allow_tf32 = False
    torch.backends.cuda.matmul.allow_tf32 = False
    torch.backends.cuda.matmul.allow_fp16_reduced_precision_reduction = False

    # Select batch size per GPU.
    batch_gpu_total = batch_size_global // dist.world_size
    logger0.info(f"batch_size_gpu: {batch_size_gpu}")
    if batch_size_gpu is None or batch_size_gpu > batch_gpu_total:
        batch_size_gpu = batch_gpu_total
    num_accumulation_rounds = batch_gpu_total // batch_size_gpu
    if batch_size_global != batch_size_gpu * num_accumulation_rounds * dist.world_size:
        raise ValueError(
            "batch_size_global must be equal to batch_size_gpu * num_accumulation_rounds * dist.world_size"
        )

    img_in_channels = (
        len(dataset.input_channels()) + N_grid_channels
    )  # noise + low-res input
    (img_shape_y, img_shape_x) = dataset.image_shape()
    img_out_channels = len(dataset.output_channels())
    if hr_mean_conditioning:
        img_in_channels += img_out_channels

    # interpolate global channel if patch-based model is used
    if img_shape_x != patch_shape_x:
        img_in_channels += in_channel

    # Construct network.
    logger0.info("Constructing network...")
    interface_kwargs = dict(
        img_resolution=img_shape_x,
        img_channels=img_out_channels,
        img_in_channels=img_in_channels,
        img_out_channels=img_out_channels,
        label_dim=0,
        gridtype=gridtype,
        N_grid_channels=N_grid_channels,
    )  # weather
    merged_args = {**network_kwargs, **interface_kwargs}
    net = construct_class_by_name(**merged_args)  # subclass of torch.nn.Module
    net.train().requires_grad_(True).to(device)

    # Setup optimizer.
    logger0.info("Setting up optimizer...")
    if task == "diffusion":
        if regression_checkpoint_path is None:
            raise FileNotFoundError(
                "Need to specify regression_checkpoint_path for training the diffusion model"
            )
        net_reg = Module.from_checkpoint(regression_checkpoint_path)
        net_reg.eval().requires_grad_(False).to(device)
        interface_kwargs = dict(
            regression_net=net_reg,
            img_shape_x=img_shape_x,
            img_shape_y=img_shape_y,
            patch_shape_x=patch_shape_x,
            patch_shape_y=patch_shape_y,
            patch_num=patch_num,
            hr_mean_conditioning=hr_mean_conditioning,
        )
        logger0.success("Loaded the pre-trained regression network")
    else:
        interface_kwargs = {}
    loss_fn = construct_class_by_name(**loss_kwargs, **interface_kwargs)
    optimizer = construct_class_by_name(
        params=net.parameters(), **optimizer_kwargs
    )  # subclass of torch.optim.Optimizer
    augment_pipe = (
        construct_class_by_name(**augment_kwargs)
        if augment_kwargs is not None
        else None
    )
    if dist.world_size > 1:
        ddp = DistributedDataParallel(
            net,
            device_ids=[dist.local_rank],
            broadcast_buffers=True,
            output_device=dist.device,
            find_unused_parameters=dist.find_unused_parameters,
        )
    else:
        ddp = net
    ema = copy.deepcopy(net).eval().requires_grad_(False)

    # Resume training from previous snapshot.
    max_index = -1
    max_index_file = " "
    for filename in os.listdir(run_dir):
        if filename.startswith(f"training-state-{task}-") and filename.endswith(
            ".mdlus"
        ):
            index_str = filename.split("-")[-1].split(".")[0]
            try:
                index = int(index_str)
                if index > max_index:
                    max_index = index
                    max_index_file = filename
                    max_index_file_optimizer = f"optimizer-state-{task}-{index_str}.pt"
            except ValueError:
                continue

    try:
        net.load(os.path.join(run_dir, max_index_file))
        # load state directly to each gpu to reduce memory usage
        map_location = {"cuda:%d" % 0: "cuda:%d" % int(dist.local_rank)}
        optimizer_state_dict = torch.load(
            os.path.join(run_dir, max_index_file_optimizer), map_location=map_location
        )
        optimizer.load_state_dict(optimizer_state_dict["optimizer_state_dict"])
        cur_nimg = max_index * 1000
        logger0.success(f"Loaded network and optimizer states with index {max_index}")
    except FileNotFoundError:
        cur_nimg = 0
        logger0.warning("Could not load network and optimizer states")

    # Train.
    logger0.info(f"Training for {total_kimg} kimg...")
    cur_tick = 0
    tick_start_nimg = cur_nimg
    tick_start_time = time.time()
    maintenance_time = tick_start_time - start_time
    stats_jsonl = None
    while True:
        # Accumulate gradients.
        optimizer.zero_grad(set_to_none=True)
        loss_accum = 0
        for round_idx in range(num_accumulation_rounds):
            with ddp_sync(ddp, (round_idx == num_accumulation_rounds - 1)):
                # Fetch training data: weather
                img_clean, img_lr, labels = next(dataset_iterator)

                # Normalization: weather (normalized already in the dataset)
                img_clean = (
                    img_clean.to(device).to(torch.float32).contiguous()
                )  # [-4.5, +4.5]
                img_lr = img_lr.to(device).to(torch.float32).contiguous()
                labels = labels.to(device).contiguous()

                with torch.autocast("cuda", dtype=amp_dtype, enabled=enable_amp):
                    loss = loss_fn(
                        net=ddp,
                        img_clean=img_clean,
                        img_lr=img_lr,
                        labels=labels,
                        augment_pipe=augment_pipe,
                    )
                training_stats.report("Loss/loss", loss)
                loss = loss.sum().mul(loss_scaling / batch_gpu_total)
                loss_accum += loss / num_accumulation_rounds
                loss.backward()
        wb.log({"training loss": loss_accum}, step=cur_nimg)

        # Update weights.
        for g in optimizer.param_groups:
            g["lr"] = optimizer_kwargs["lr"] * min(
                cur_nimg / max(lr_rampup_kimg * 1000, 1e-8), 1
            )  # TODO better handling (potential bug)
            if patch_shape_x != img_shape_x:
                g["lr"] *= lr_decay ** ((cur_nimg - lr_rampup_kimg * 1000) // 5e6)
            wb.log({"lr": g["lr"]}, step=cur_nimg)
        for param in net.parameters():
            if param.grad is not None:
                torch.nan_to_num(
                    param.grad, nan=0, posinf=1e5, neginf=-1e5, out=param.grad
                )
        grad_norm = torch.nn.utils.clip_grad_norm_(
            net.parameters(), grad_clip_threshold
        )
        optimizer.step()
        if validation_dataset_iterator is not None:
            valid_loss_accum = 0
            if cur_tick % valid_dump_ticks == 0:
                with torch.no_grad():
                    for _ in range(num_validation_evals):
                        img_clean_valid, img_lr_valid, labels_valid = next(
                            validation_dataset_iterator
                        )

                        img_clean_valid = (
                            img_clean_valid.to(device).to(torch.float32).contiguous()
                        )  # [-4.5, +4.5]
                        img_lr_valid = (
                            img_lr_valid.to(device).to(torch.float32).contiguous()
                        )
                        labels_valid = labels_valid.to(device).contiguous()
                        loss_valid = loss_fn(
                            net=ddp,
                            img_clean=img_clean_valid,
                            img_lr=img_lr_valid,
                            labels=labels_valid,
                            augment_pipe=augment_pipe,
                        )
                        training_stats.report("Loss/validation loss", loss_valid)
                        loss_valid = loss_valid.sum().mul(
                            loss_scaling / batch_gpu_total
                        )
                        valid_loss_accum += loss_valid / num_validation_evals
                    wb.log({"validation loss": valid_loss_accum}, step=cur_nimg)

        # Update EMA.
        ema_halflife_nimg = ema_halflife_kimg * 1000
        if ema_rampup_ratio is not None:
            ema_halflife_nimg = min(ema_halflife_nimg, cur_nimg * ema_rampup_ratio)
        ema_beta = 0.5 ** (batch_size_global / max(ema_halflife_nimg, 1e-8))
        for p_ema, p_net in zip(ema.parameters(), net.parameters()):
            p_ema.copy_(p_net.detach().lerp(p_ema, ema_beta))

        # Perform maintenance tasks once per tick.
        cur_nimg += batch_size_global
        done = cur_nimg >= total_kimg * 1000
        if (
            (not done)
            # and (cur_tick != 0)
            and (cur_nimg < tick_start_nimg + kimg_per_tick * 1000)
        ):
            continue

        # Print status line, accumulating the same information in training_stats.
        tick_end_time = time.time()
        fields = []
        fields += [f"tick {training_stats.report0('Progress/tick', cur_tick):<5d}"]
        fields += [
            f"kimg {training_stats.report0('Progress/kimg', cur_nimg / 1e3):<9.1f}"
        ]
        fields += [
            f"time {format_time(training_stats.report0('Timing/total_sec', tick_end_time - start_time)):<12s}"
        ]
        fields += [
            f"sec/tick {training_stats.report0('Timing/sec_per_tick', tick_end_time - tick_start_time):<7.1f}"
        ]
        fields += [
            f"sec/kimg {training_stats.report0('Timing/sec_per_kimg', (tick_end_time - tick_start_time) / (cur_nimg - tick_start_nimg) * 1e3):<7.2f}"
        ]
        fields += [
            f"maintenance {training_stats.report0('Timing/maintenance_sec', maintenance_time):<6.1f}"
        ]
        fields += [
            f"cpumem {training_stats.report0('Resources/cpu_mem_gb', psutil.Process(os.getpid()).memory_info().rss / 2**30):<6.2f}"
        ]
        fields += [
            f"gpumem {training_stats.report0('Resources/peak_gpu_mem_gb', torch.cuda.max_memory_allocated(device) / 2**30):<6.2f}"
        ]
        fields += [
            f"reserved {training_stats.report0('Resources/peak_gpu_mem_reserved_gb', torch.cuda.max_memory_reserved(device) / 2**30):<6.2f}"
        ]
        torch.cuda.reset_peak_memory_stats()
        logger0.info(" ".join(fields))

        # Save full dump of the training state.
        if (
            (state_dump_ticks is not None)
            and (done or cur_tick % state_dump_ticks == 0)
            and dist.rank == 0
        ):
            filename = f"training-state-{task}-{cur_nimg//1000:06d}.mdlus"
            net.save(os.path.join(run_dir, filename), verbose=True)
            logger0.info(f"Saved model in the {run_dir} directory")

            filename = f"optimizer-state-{task}-{cur_nimg//1000:06d}.pt"
            torch.save(
                {"optimizer_state_dict": optimizer.state_dict()},
                os.path.join(run_dir, filename),
            )
            logger0.info(f"Saved optimizer state in the {run_dir} directory")

        # Update logs.
        training_stats.default_collector.update()
        if dist.rank == 0:
            if stats_jsonl is None:
                stats_jsonl = open(os.path.join(run_dir, "stats.jsonl"), "at")
            stats_jsonl.write(
                json.dumps(
                    dict(
                        training_stats.default_collector.as_dict(),
                        timestamp=time.time(),
                    )
                )
                + "\n"
            )
            stats_jsonl.flush()

        # Update state.
        cur_tick += 1
        tick_start_nimg = cur_nimg
        tick_start_time = time.time()
        maintenance_time = tick_start_time - tick_end_time
        if done:
            break

    # Done.
    logger0.info("Exiting...")<|MERGE_RESOLUTION|>--- conflicted
+++ resolved
@@ -81,17 +81,14 @@
     wandb_name="CorrDiff",
     fp_optimizations="fp32",  # The floating point optimization mode
     regression_checkpoint_path=None,
-<<<<<<< HEAD
     hr_mean_conditioning=False,
     N_grid_channels=4,
     gridtype="sinusoidal",
     in_channel=12,
     grad_clip_threshold=1e5,
     lr_decay=0.8,
-=======
     valid_dump_ticks=5000,
     num_validation_evals=10,
->>>>>>> 1f89d93d
 ):
     """CorrDiff training loop"""
 
