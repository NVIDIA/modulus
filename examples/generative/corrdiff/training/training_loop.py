# SPDX-FileCopyrightText: Copyright (c) 2023 - 2024 NVIDIA CORPORATION & AFFILIATES.
# SPDX-FileCopyrightText: All rights reserved.
# SPDX-License-Identifier: Apache-2.0
#
# Licensed under the Apache License, Version 2.0 (the "License");
# you may not use this file except in compliance with the License.
# You may obtain a copy of the License at
#
#     http://www.apache.org/licenses/LICENSE-2.0
#
# Unless required by applicable law or agreed to in writing, software
# distributed under the License is distributed on an "AS IS" BASIS,
# WITHOUT WARRANTIES OR CONDITIONS OF ANY KIND, either express or implied.
# See the License for the specific language governing permissions and
# limitations under the License.

"""Main training loop."""

import copy
import json
import os
import sys
import time
import wandb as wb

import numpy as np
import psutil
import torch
from torch.nn.parallel import DistributedDataParallel
from . import training_stats

sys.path.append("../")
from modulus import Module
from modulus.distributed import DistributedManager
from modulus.launch.logging import (
    PythonLogger,
    RankZeroLoggingWrapper,
    initialize_wandb,
)
from modulus.utils.generative import (
    construct_class_by_name,
    ddp_sync,
    format_time,
)

# ----------------------------------------------------------------------------


def training_loop(
    dataset,
    dataset_iterator,
    *,
    task,
    run_dir=".",  # Output directory.
<<<<<<< HEAD
    data_loader_kwargs={},  # Options for torch.utils.data.DataLoader.
=======
>>>>>>> b2a55d66
    network_kwargs={},  # Options for model and preconditioning.
    loss_kwargs={},  # Options for loss function.
    optimizer_kwargs={},  # Options for optimizer.
    augment_kwargs=None,  # Options for augmentation pipeline, None = disable.
    seed=0,  # Global random seed.
    batch_size_global=512,  # Total batch size for one training iteration.
    batch_size_gpu=None,  # Limit batch size per GPU, None = no limit.
    total_kimg=200000,  # Training duration, measured in thousands of training images.
    ema_halflife_kimg=500,  # Half-life of the exponential moving average (EMA) of model weights.
    ema_rampup_ratio=0.05,  # EMA ramp-up coefficient, None = no rampup.
    lr_rampup_kimg=10000,  # Learning rate ramp-up duration.
    loss_scaling=1,  # Loss scaling factor for reducing FP16 under/overflows.
    kimg_per_tick=50,  # Interval of progress prints.
    state_dump_ticks=500,  # How often to dump training state, None = disable.
    cudnn_benchmark=True,  # Enable torch.backends.cudnn.benchmark?
    patch_shape_x=448,
    patch_shape_y=448,
    patch_num=1,
    wandb_mode="disabled",
    regression_checkpoint_path=None,
):
    """CorrDiff training loop"""

    # Instantiate distributed manager.
    dist = DistributedManager()
    device = dist.device

    # Initialize logger.
    logger = PythonLogger(name="training_loop")  # General python logger
    logger0 = RankZeroLoggingWrapper(logger, dist)
    logger.file_logging(file_name=f"logs/training_loop_{dist.rank}.log")

    # wandb logger
    initialize_wandb(
        project="Modulus-Generative",
        entity="Modulus",
        name="CorrDiff",
        group="CorrDiff-DDP-Group",
        mode=wandb_mode,
    )

    # Initialize.
    start_time = time.time()

    np.random.seed((seed * dist.world_size + dist.rank) % (1 << 31))
    torch.manual_seed(np.random.randint(1 << 31))
    torch.backends.cudnn.benchmark = cudnn_benchmark
    torch.backends.cudnn.allow_tf32 = False
    torch.backends.cuda.matmul.allow_tf32 = False
    torch.backends.cuda.matmul.allow_fp16_reduced_precision_reduction = False

    # Select batch size per GPU.
    batch_gpu_total = batch_size_global // dist.world_size
    logger0.info(f"batch_size_gpu: {batch_size_gpu}")
    if batch_size_gpu is None or batch_size_gpu > batch_gpu_total:
        batch_size_gpu = batch_gpu_total
    num_accumulation_rounds = batch_gpu_total // batch_size_gpu
    if batch_size_global != batch_size_gpu * num_accumulation_rounds * dist.world_size:
        raise ValueError(
            "batch_size_global must be equal to batch_size_gpu * num_accumulation_rounds * dist.world_size"
        )

    img_in_channels = len(dataset.input_channels())  # noise + low-res input
    (img_shape_y, img_shape_x) = dataset.image_shape()
    img_out_channels = len(dataset.output_channels())

    # Construct network.
    logger0.info("Constructing network...")
    interface_kwargs = dict(
        img_resolution=img_shape_x,
        img_channels=img_out_channels,
        img_in_channels=img_in_channels,
        img_out_channels=img_out_channels,
        label_dim=0,
    )  # weather
    merged_args = {**network_kwargs, **interface_kwargs}
    net = construct_class_by_name(**merged_args)  # subclass of torch.nn.Module
    net.train().requires_grad_(True).to(device)

    # Setup optimizer.
    logger0.info("Setting up optimizer...")
    if task == "diffusion":
        if regression_checkpoint_path is None:
            raise FileNotFoundError(
                "Need to specify regression_checkpoint_path for training the diffusion model"
            )
        net_reg = Module.from_checkpoint(regression_checkpoint_path)
        net_reg.eval().requires_grad_(False).to(device)
        interface_kwargs = dict(
            regression_net=net_reg,
            img_shape_x=img_shape_x,
            img_shape_y=img_shape_y,
            patch_shape_x=patch_shape_x,
            patch_shape_y=patch_shape_y,
            patch_num=patch_num,
        )
        logger0.success("Loaded the pre-trained regression network")
    else:
        interface_kwargs = {}
    loss_fn = construct_class_by_name(**loss_kwargs, **interface_kwargs)
    optimizer = construct_class_by_name(
        params=net.parameters(), **optimizer_kwargs
    )  # subclass of torch.optim.Optimizer
    augment_pipe = (
        construct_class_by_name(**augment_kwargs)
        if augment_kwargs is not None
        else None
    )  # training.augment.AugmentPipe
    if dist.world_size > 1:
        ddp = DistributedDataParallel(
            net,
            device_ids=[dist.local_rank],
            broadcast_buffers=True,
            output_device=dist.device,
            find_unused_parameters=dist.find_unused_parameters,
        )
    else:
        ddp = net
    ema = copy.deepcopy(net).eval().requires_grad_(False)

    # Resume training from previous snapshot.
    max_index = -1
    max_index_file = " "
    for filename in os.listdir(run_dir):
        if filename.startswith(f"training-state-{task}-") and filename.endswith(
            ".mdlus"
        ):
            index_str = filename.split("-")[-1].split(".")[0]
            try:
                index = int(index_str)
                if index > max_index:
                    max_index = index
                    max_index_file = filename
                    max_index_file_optimizer = f"optimizer-state-{task}-{index_str}.pt"
            except ValueError:
                continue

    try:
        net.load(os.path.join(run_dir, max_index_file))
        optimizer_state_dict = torch.load(
            os.path.join(run_dir, max_index_file_optimizer)
        )
        optimizer.load_state_dict(optimizer_state_dict["optimizer_state_dict"])
        cur_nimg = max_index * 1000
        logger0.success(f"Loaded network and optimizer states with index {max_index}")
    except FileNotFoundError:
        cur_nimg = 0
        logger0.warning("Could not load network and optimizer states")

    # Train.
    logger0.info(f"Training for {total_kimg} kimg...")
    cur_tick = 0
    tick_start_nimg = cur_nimg
    tick_start_time = time.time()
    maintenance_time = tick_start_time - start_time
    stats_jsonl = None
    while True:
        # Accumulate gradients.
        optimizer.zero_grad(set_to_none=True)
        loss_accum = 0
        for round_idx in range(num_accumulation_rounds):
            with ddp_sync(ddp, (round_idx == num_accumulation_rounds - 1)):
                # Fetch training data: weather
                img_clean, img_lr, labels = next(dataset_iterator)

                # Normalization: weather (normalized already in the dataset)
                img_clean = (
                    img_clean.to(device).to(torch.float32).contiguous()
                )  # [-4.5, +4.5]
                img_lr = img_lr.to(device).to(torch.float32).contiguous()
                labels = labels.to(device).contiguous()

                loss = loss_fn(
                    net=ddp,
                    img_clean=img_clean,
                    img_lr=img_lr,
                    labels=labels,
                    augment_pipe=augment_pipe,
                )
                training_stats.report("Loss/loss", loss)
                loss = loss.sum().mul(loss_scaling / batch_gpu_total)
                loss_accum += loss
                loss.backward()
        wb.log({"loss": loss_accum}, step=cur_nimg)

        # Update weights.
        for g in optimizer.param_groups:
            g["lr"] = optimizer_kwargs["lr"] * min(
                cur_nimg / max(lr_rampup_kimg * 1000, 1e-8), 1
            )  # TODO better handling (potential bug)
            wb.log({"lr": g["lr"]}, step=cur_nimg)
        for param in net.parameters():
            if param.grad is not None:
                torch.nan_to_num(
                    param.grad, nan=0, posinf=1e5, neginf=-1e5, out=param.grad
                )
        optimizer.step()

        # Update EMA.
        ema_halflife_nimg = ema_halflife_kimg * 1000
        if ema_rampup_ratio is not None:
            ema_halflife_nimg = min(ema_halflife_nimg, cur_nimg * ema_rampup_ratio)
        ema_beta = 0.5 ** (batch_size_global / max(ema_halflife_nimg, 1e-8))
        for p_ema, p_net in zip(ema.parameters(), net.parameters()):
            p_ema.copy_(p_net.detach().lerp(p_ema, ema_beta))

        # Perform maintenance tasks once per tick.
        cur_nimg += batch_size_global
        done = cur_nimg >= total_kimg * 1000
        if (
            (not done)
            # and (cur_tick != 0)
            and (cur_nimg < tick_start_nimg + kimg_per_tick * 1000)
        ):
            continue

        # Print status line, accumulating the same information in training_stats.
        tick_end_time = time.time()
        fields = []
        fields += [f"tick {training_stats.report0('Progress/tick', cur_tick):<5d}"]
        fields += [
            f"kimg {training_stats.report0('Progress/kimg', cur_nimg / 1e3):<9.1f}"
        ]
        fields += [
            f"time {format_time(training_stats.report0('Timing/total_sec', tick_end_time - start_time)):<12s}"
        ]
        fields += [
            f"sec/tick {training_stats.report0('Timing/sec_per_tick', tick_end_time - tick_start_time):<7.1f}"
        ]
        fields += [
            f"sec/kimg {training_stats.report0('Timing/sec_per_kimg', (tick_end_time - tick_start_time) / (cur_nimg - tick_start_nimg) * 1e3):<7.2f}"
        ]
        fields += [
            f"maintenance {training_stats.report0('Timing/maintenance_sec', maintenance_time):<6.1f}"
        ]
        fields += [
            f"cpumem {training_stats.report0('Resources/cpu_mem_gb', psutil.Process(os.getpid()).memory_info().rss / 2**30):<6.2f}"
        ]
        fields += [
            f"gpumem {training_stats.report0('Resources/peak_gpu_mem_gb', torch.cuda.max_memory_allocated(device) / 2**30):<6.2f}"
        ]
        fields += [
            f"reserved {training_stats.report0('Resources/peak_gpu_mem_reserved_gb', torch.cuda.max_memory_reserved(device) / 2**30):<6.2f}"
        ]
        torch.cuda.reset_peak_memory_stats()
        logger0.info(" ".join(fields))

        # Save full dump of the training state.
        if (
            (state_dump_ticks is not None)
            and (done or cur_tick % state_dump_ticks == 0)
            and dist.rank == 0
        ):
            filename = f"training-state-{task}-{cur_nimg//1000:06d}.mdlus"
            net.save(os.path.join(run_dir, filename))
            logger0.info(f"Saved model in the {run_dir} directory")

            filename = f"optimizer-state-{task}-{cur_nimg//1000:06d}.pt"
            torch.save(
                {"optimizer_state_dict": optimizer.state_dict()},
                os.path.join(run_dir, filename),
            )
            logger0.info(f"Saved optimizer state in the {run_dir} directory")

        # Update logs.
        training_stats.default_collector.update()
        if dist.rank == 0:
            if stats_jsonl is None:
                stats_jsonl = open(os.path.join(run_dir, "stats.jsonl"), "at")
            stats_jsonl.write(
                json.dumps(
                    dict(
                        training_stats.default_collector.as_dict(),
                        timestamp=time.time(),
                    )
                )
                + "\n"
            )
            stats_jsonl.flush()

        # Update state.
        cur_tick += 1
        tick_start_nimg = cur_nimg
        tick_start_time = time.time()
        maintenance_time = tick_start_time - tick_end_time
        if done:
            break

    # Done.
    logger0.info("Exiting...")<|MERGE_RESOLUTION|>--- conflicted
+++ resolved
@@ -52,10 +52,6 @@
     *,
     task,
     run_dir=".",  # Output directory.
-<<<<<<< HEAD
-    data_loader_kwargs={},  # Options for torch.utils.data.DataLoader.
-=======
->>>>>>> b2a55d66
     network_kwargs={},  # Options for model and preconditioning.
     loss_kwargs={},  # Options for loss function.
     optimizer_kwargs={},  # Options for optimizer.
