--- conflicted
+++ resolved
@@ -14,11 +14,7 @@
 # See the License for the specific language governing permissions and
 # limitations under the License.
 
-<<<<<<< HEAD
-name: diffusion
-=======
 name: patched_diffusion
->>>>>>> 081f5ee4
   # Name of the preconditioner
 hr_mean_conditioning: True
   # High-res mean (regression's output) as additional condition