--- conflicted
+++ resolved
@@ -18,11 +18,7 @@
   - corrdiff_diffusion
 
 hr_mean_conditioning: True
-<<<<<<< HEAD
-scale_cond_input: True
-=======
 scale_cond_input: false
->>>>>>> 052877f4
   # If true, also scales the input conditioning
   # For backward compatibility, this is true by default
   # We recommend setting this to false for new training runs
