# SPDX-FileCopyrightText: Copyright (c) 2023 - 2024 NVIDIA CORPORATION & AFFILIATES.
# SPDX-FileCopyrightText: All rights reserved.
# SPDX-License-Identifier: Apache-2.0
#
# Licensed under the Apache License, Version 2.0 (the "License");
# you may not use this file except in compliance with the License.
# You may obtain a copy of the License at
#
#     http://www.apache.org/licenses/LICENSE-2.0
#
# Unless required by applicable law or agreed to in writing, software
# distributed under the License is distributed on an "AS IS" BASIS,
# WITHOUT WARRANTIES OR CONDITIONS OF ANY KIND, either express or implied.
# See the License for the specific language governing permissions and
# limitations under the License.

hydra:
  job:
    chdir: True


## Hyperparameters
duration: 200
  # Training duration
batch_size_global: 256
  # Total batch size
batch_size_gpu: 2
  # Limit batch size per GPU
cbase: null  # TODO check
  # Channel multiplier
cres: 1  # TODO check
  # Channels per resolution
lr: 0.0002
  # Learning rate
ema: 0.5
  # EMA half-life
dropout: 0.13
  # Dropout probability
augment: 0.0
  # Augment probability
hr_mean_conditioning: False
  # High-res mean (regression's output) as additional condition
gridtype: "sinusoidal"
  # can be either linear, sinusoidal, or learnable
N_grid_channels: 4

## Performance options
fp_optimizations: fp32
  # Floating point mode, one of ["fp32", "fp16", "amp-fp16", "amp-bf16"]
  # "amp-{fp16,bf16}" activates Automatic Mixed Precision (AMP) with {float16,bfloat16}
ls: 1
  # Loss scaling
bench: false
  # Enable cuDNN benchmarking
workers: 4
  # DataLoader worker processes


## I/O-related options
checkpoint_dir: checkpoints
  # Where to save the checkpoints
tick: 1
  # How often to print progress
dump: 500
  # How often to dump state
seed: null  # TODO check
  # Random seed
transfer: null  # TODO check
  # Transfer learning from network pickle
dry-run: false
  # Print training options and exit
validation_dump: 50
  # how often to record the validation loss
validation_steps: 10
  # how many loss evaluations are used to compute the validation loss per checkpoint
wandb_mode: online
  # Weights & biases mode [online, ofline, disabled]
wandb_project:  "Modulus-Generative"
 # Weights & biases project
wandb_group: "CorrDiff-DDP-Group"
 # Weights & biases group
wandb_entity: "CorrDiff-DDP-Group"
 # Weights & biases entity (i.e. a workspace, personal or a team workspace)
wandb_name: "CorrDiff"
 # Weights & biases name


## Weather data options
dataset:
  type: cwb
  data_path: /data/data2/2023-01-24-cwb-4years.zarr
  n_history: 0
  in_channels: [0, 1, 2, 3, 4, 9, 10, 11, 12, 17, 18, 19]
  out_channels: [0, 17, 18, 19]
  img_shape_x: 448
  img_shape_y: 448
  roll: false
  add_grid: true
  ds_factor: 4
  min_path: null
  max_path: null
  global_means_path: null
  global_stds_path: null
<<<<<<< HEAD
  normalization: "v1"
=======
  gridtype: "sinusoidal"
  N_grid_channels: 4
  normalization: "v1"
  train_test_split: false
>>>>>>> 1f89d93d
<|MERGE_RESOLUTION|>--- conflicted
+++ resolved
@@ -101,11 +101,5 @@
   max_path: null
   global_means_path: null
   global_stds_path: null
-<<<<<<< HEAD
   normalization: "v1"
-=======
-  gridtype: "sinusoidal"
-  N_grid_channels: 4
-  normalization: "v1"
-  train_test_split: false
->>>>>>> 1f89d93d
+  train_test_split: false