# Copyright (c) 2023, NVIDIA CORPORATION & AFFILIATES. All rights reserved.
#
# Licensed under the Apache License, Version 2.0 (the "License");
# you may not use this file except in compliance with the License.
# You may obtain a copy of the License at
#
#     http://www.apache.org/licenses/LICENSE-2.0
#
# Unless required by applicable law or agreed to in writing, software
# distributed under the License is distributed on an "AS IS" BASIS,
# WITHOUT WARRANTIES OR CONDITIONS OF ANY KIND, either express or implied.
# See the License for the specific language governing permissions and
# limitations under the License.

"""Generate random images using the techniques described in the paper
"Elucidating the Design Space of Diffusion-Based Generative Models"."""

import cftime
import datetime
import hydra
import netCDF4 as nc
import numpy as np
import nvtx
import torch
import tqdm
import training.dataset
import training.time
from einops import rearrange
from omegaconf import DictConfig
from training.dataset import (
    denormalize,
)

from torch.distributed import gather
from modulus.distributed import DistributedManager
from modulus.launch.logging import PythonLogger, RankZeroLoggingWrapper
from modulus.utils.generative import (
    ablation_sampler,
    parse_int_list,
    StackedRandomGenerator,
)
from module import Module  # TODO import from Core once the kwargs issue is fixed

from concurrent.futures import ThreadPoolExecutor


@hydra.main(version_base="1.2", config_path="conf", config_name="config_generate")
def main(cfg: DictConfig) -> None:
    """Generate random images using the techniques described in the paper
    "Elucidating the Design Space of Diffusion-Based Generative Models".
    """

    # Parse options
    res_ckpt_filename = getattr(cfg, "res_ckpt_filename")
    reg_ckpt_filename = getattr(cfg, "reg_ckpt_filename")
    image_outdir = getattr(cfg, "image_outdir")
    seeds = parse_int_list(getattr(cfg, "seeds", "0-63"))
    class_idx = getattr(cfg, "class_idx", None)  # TODO: is this needed?
    num_steps = getattr(cfg, "num_steps", 18)
    sample_res = getattr(cfg, "sample_res", "full")
    res_edm = getattr(cfg, "res_edm", True)
    sampling_method = getattr(cfg, "sampling_method", "stochastic")
    seed_batch_size = getattr(cfg, "seed_batch_size", 1)
    force_fp16 = getattr(cfg, "force_fp16", False)

    # Parse deterministic sampler options
    sigma_min = getattr(cfg, "sigma_min", None)
    sigma_max = getattr(cfg, "sigma_max", None)
    rho = getattr(cfg, "rho", 7)
    solver = getattr(cfg, "solver", "heun")
    discretization = getattr(cfg, "discretization", "edm")
    schedule = getattr(cfg, "schedule", "linear")
    scaling = getattr(cfg, "scaling", None)
    S_churn = getattr(cfg, "S_churn", 0)
    S_min = getattr(cfg, "S_min", 0)
    S_max = getattr(cfg, "S_max", float("inf"))
    S_noise = getattr(cfg, "S_noise", 1)

    # Parse data options
    train_data_path = getattr(cfg, "train_data_path")
    patch_size = getattr(cfg, "patch_size", 448)
    crop_size_x = getattr(cfg, "crop_size_x", 448)
    crop_size_y = getattr(cfg, "crop_size_y", 448)
    n_history = getattr(cfg, "n_history", 0)
    in_channels = getattr(
        cfg, "in_channels", [0, 1, 2, 3, 4, 9, 10, 11, 12, 17, 18, 19]
    )
    out_channels = getattr(cfg, "out_channels", [0, 17, 18, 19])
    img_shape_x = getattr(cfg, "img_shape_x", 448)
    img_shape_y = getattr(cfg, "img_shape_y", 448)
    roll = getattr(cfg, "roll", False)
    add_grid = getattr(cfg, "add_grid", True)
    ds_factor = getattr(cfg, "ds_factor", 1)
    min_path = getattr(cfg, "min_path", None)
    max_path = getattr(cfg, "max_path", None)
    global_means_path = getattr(cfg, "global_means_path", None)
    global_stds_path = getattr(cfg, "global_stds_path", None)
    gridtype = getattr(cfg, "gridtype", "sinusoidal")
    N_grid_channels = getattr(cfg, "N_grid_channels", 4)
    normalization = getattr(cfg, "normalization", "v2")
    times = getattr(cfg, "times", ["2021-02-02T00:00:00"])

    # writer options
    num_writer_workers = getattr(cfg, "num_writer_workers", 1)

    # Sampler kwargs
    if sampling_method == "stochastic":
        sampler_kwargs = {}
    elif sampling_method == "deterministic":
        sampler_kwargs = {
            "sigma_min": sigma_min,
            "sigma_max": sigma_max,
            "rho": rho,
            "solver": solver,
            "discretization": discretization,
            "schedule": schedule,
            "scaling": scaling,
            "S_churn": S_churn,
            "S_min": S_min,
            "S_max": S_max,
            "S_noise": S_noise,
        }
    else:
        raise ValueError(f"Unknown sampling method {sampling_method}")

    # Initialize distributed manager
    DistributedManager.initialize()
    dist = DistributedManager()

    # Initialize logger
    logger = PythonLogger("generate")  # General python logger
    logger0 = RankZeroLoggingWrapper(logger, dist)
    logger.file_logging("generate.log")

    logger0.info(f"Train data path: {train_data_path}")
    dataset, sampler = get_dataset_and_sampler(
        path=train_data_path,  # TODO check if this should be train data path
        n_history=n_history,
        in_channels=in_channels,
        out_channels=out_channels,
        img_shape_x=img_shape_x,
        img_shape_y=img_shape_y,
        crop_size_x=crop_size_x,
        crop_size_y=crop_size_y,
        roll=roll,
        add_grid=add_grid,
        train=None,
        ds_factor=ds_factor,
        min_path=min_path,
        max_path=max_path,
        global_means_path=global_means_path,
        global_stds_path=global_stds_path,
        gridtype=gridtype,
        N_grid_channels=N_grid_channels,
        times=times,
        normalization=normalization,
        all_times=True,
    )

    logger0.info(f"torch.__version__: {torch.__version__}")

    # Load diffusion network
    logger0.info(f'Loading residual network from "{res_ckpt_filename}"...')
    net_res = Module.from_checkpoint(res_ckpt_filename)

    # load regression network
    if res_edm:
        logger0.info(f'Loading network from "{reg_ckpt_filename}"...')
        net_reg = Module.from_checkpoint(reg_ckpt_filename)
    else:
        net_reg = None

    # move to device
    torch.cuda.set_device(dist.rank)  # TODO is this needed?
    device = dist.device
    net_res = net_res.eval()
    net_reg = net_reg.eval() if net_reg else None

    # change precision if needed
    if force_fp16:
        net_reg.use_fp16 = True
        net_res.use_fp16 = True

    # @nvtx.annotate(color="green")
    def generate_fn(image_lr):
        """Function to generate an image

        Args:
            image_lr: low resolution input. shape: (b, c, h, w)

        Return
            image_hr: high resolution output: shape (b, c, h, w)
        """
        with nvtx.annotate("generate_fn", color="green"):
            if sample_res == "full":
                image_lr_patch = image_lr
            else:
                torch.cuda.nvtx.range_push("rearrange")
                image_lr_patch = rearrange(
                    image_lr,
                    "b c (h1 h) (w1 w) -> (b h1 w1) c h w",
                    h1=crop_size_x // patch_size,
                    w1=crop_size_y // patch_size,
                )
                torch.cuda.nvtx.range_pop()

            sample_seeds = seeds

            logger0.info(f"seeds: {sample_seeds}")
            if net_reg:
                with nvtx.annotate("regression_model", color="yellow"):
                    net_reg.to(device)
                    image_mean = generate(
                        net=net_reg,
                        img_lr=image_lr_patch,
                        seed_batch_size=1,
                        seeds=[
                            0,
                        ],  # Only run regression model once
                        pretext="reg",
                        class_idx=class_idx,
                    )
                    net_reg.cpu()

                with nvtx.annotate("diffusion model", color="purple"):
                    net_res.to(device)
                    image_out = image_mean + generate(
                        net=net_res,
                        img_lr=image_lr_patch.expand(seed_batch_size, -1, -1, -1),
                        seed_batch_size=seed_batch_size,
                        sampling_method=sampling_method,
                        seeds=sample_seeds,
                        pretext="gen",
                        class_idx=class_idx,
                        num_steps=num_steps,
                        **sampler_kwargs,
                    )
                    net_res.cpu()

            else:
                with nvtx.annotate("diffusion model", color="purple"):
                    net_res.to(device)
                    image_out = generate(
                        net=net_res,
                        img_lr=image_lr_patch.expand(seed_batch_size, -1, -1, -1),
                        seed_batch_size=seed_batch_size,
                        sampling_method=sampling_method,
                        seeds=sample_seeds,
                        pretext="gen",
                        class_idx=class_idx,
                        num_steps=num_steps,
                        **sampler_kwargs,
                    )

            # reshape: (1*9*9)x3x50x50  --> 1x3x450x450
            if sample_res != "full":
                image_out = rearrange(
                    image_out,
                    "(b h1 w1) c h w -> b c (h1 h) (w1 w)",
                    h1=crop_size_x // patch_size,
                    w1=crop_size_y // patch_size,
                )

            # Gather tensors on rank 0
            if dist.world_size > 1:
                if dist.rank == 0:
                    gathered_tensors = [
                        torch.zeros_like(
                            image_out, dtype=image_out.dtype, device=image_out.device
                        )
                        for _ in range(dist.world_size)
                    ]
                else:
                    gathered_tensors = None

                torch.distributed.barrier()
                gather(
                    image_out,
                    gather_list=gathered_tensors if dist.rank == 0 else None,
                    dst=0,
                )

                if dist.rank == 0:
                    return torch.cat(gathered_tensors)
                else:
                    return None
            else:
                return image_out

    # generate images
    logger0.info("Generating images...")

    with nc.Dataset(f"{image_outdir}_{dist.rank}.nc", "w") as f:
        # add attributes
        f.cfg = str(cfg)
<<<<<<< HEAD
        with torch.cuda.profiler.profile():
            with torch.autograd.profiler.emit_nvtx():
                generate_and_save(
                    dataset,
                    sampler,
                    f,
                    generate_fn,
                    device,
                    num_writer_workers,
                    logger0,
                )
=======
        generate_and_save(
            dataset, sampler, f, generate_fn, device, num_writer_workers, logger0
        )
>>>>>>> 38975192

    logger0.info("Done.")


def _get_name(channel_info):
    plev = (
        ""
        if np.isnan(channel_info["pressure"])
        else "{:d}".format(int(channel_info["pressure"]))
    )
    return channel_info["variable"] + plev


def get_dataset_and_sampler(
    path,
    n_history,
    in_channels,
    out_channels,
    img_shape_x,
    img_shape_y,
    crop_size_x,
    crop_size_y,
    roll,
    add_grid,
    train,
    ds_factor,
    min_path,
    max_path,
    global_means_path,
    global_stds_path,
    gridtype,
    N_grid_channels,
    times,
    normalization="v1",
    all_times=False,
):
    """
    Get a dataset and sampler for generation.
    """
    dataset = training.dataset.get_zarr_dataset(
        path=path,
        n_history=n_history,
        in_channels=in_channels,
        out_channels=out_channels,
        img_shape_x=img_shape_x,
        img_shape_y=img_shape_y,
        crop_size_x=crop_size_x,
        crop_size_y=crop_size_y,
        roll=roll,
        add_grid=add_grid,
        train=train,
        ds_factor=ds_factor,
        min_path=min_path,
        max_path=max_path,
        global_means_path=global_means_path,
        global_stds_path=global_stds_path,
        gridtype=gridtype,
        N_grid_channels=N_grid_channels,
        normalization=normalization,
        all_times=all_times,
    )
    plot_times = [
        training.time.convert_datetime_to_cftime(
            datetime.datetime.strptime(time, "%Y-%m-%dT%H:%M:%S")
        )
        for time in times
    ]
    all_times = dataset.time()
    time_indices = [all_times.index(t) for t in plot_times]
    sampler = time_indices

    return dataset, sampler


def generate_and_save(
    dataset, sampler, f: nc.Dataset, generate_fn, device, num_writer_workers, logger
):
    """
    This function generates model predictions from the input data using the specified
    `generate_fn`, and saves the predictions to the provided NetCDF file. It iterates
    through the dataset using a data loader, computes predictions, and saves them along
    with associated metadata.

    Parameters:
        dataset: Input dataset.
        sampler: Sampler for selecting data samples.
        f: NetCDF file for saving predictions.
        generate_fn: Function for generating model predictions.
        device: Device (e.g., GPU) for computation.
        logger: Logger for logging information.
    """
    # Instantiate distributed manager.
    dist = DistributedManager()
    device = dist.device

    data_loader = torch.utils.data.DataLoader(
        dataset=dataset, sampler=sampler, batch_size=1, pin_memory=True
    )
    time_index = -1
    writer = writer_from_input_dataset(f, dataset)
    warmup_steps = 1

    start = torch.cuda.Event(enable_timing=True)
    end = torch.cuda.Event(enable_timing=True)
    batch_size = 1

    # Initialize threadpool for writers
    writer_executor = ThreadPoolExecutor(max_workers=num_writer_workers)
    writer_threads = []

    input_channel_info = dataset.input_channels()
    output_channel_info = dataset.output_channels()
    times = dataset.time()
    input_norm = dataset.info()["input_normalization"]
    target_norm = dataset.info()["target_normalization"]

    # Initialize threadpool for writers
    writer_executor = ThreadPoolExecutor(max_workers=num_writer_workers)
    writer_threads = []

    input_channel_info = dataset.input_channels()
    output_channel_info = dataset.output_channels()
    times = dataset.time()
    input_norm = dataset.info()["input_normalization"]
    target_norm = dataset.info()["target_normalization"]

    for image_tar, image_lr, index in iter(data_loader):
        time_index += 1
        if dist.rank == 0:
            logger.info(f"starting index: {time_index}")  # TODO print on rank zero

        if time_index == warmup_steps:
            start.record()

        # continue
        image_lr = image_lr.to(device=device).to(torch.float32)
        image_tar = image_tar.to(device=device).to(torch.float32)
        image_out = generate_fn(image_lr)

        batch_size = image_out.shape[0]

        # for validation - make 3x450x450 to an ordered sequence of 50x50 patches
        # input; 1x3x450x450 --> (1*9*9)x3x50x50

        if dist.rank == 0:
<<<<<<< HEAD
            # write out data in a seperate thread so we don't hold up inferencing
            writer_threads.append(
                writer_executor.submit(
                    save_images,
                    writer,
                    list(dataset.in_channels),
                    input_channel_info,
                    list(dataset.out_channels),
                    output_channel_info,
                    input_norm,
                    target_norm,
                    list(times),
                    image_out.cpu(),
                    image_tar.cpu(),
                    image_lr.cpu(),
                    time_index,
                    index[0],
                )
            )
    end.record()
    end.synchronize()
    elapsed_time = start.elapsed_time(end) / 1000.0  # Convert ms to s
    timed_steps = time_index + 1 - warmup_steps
    average_time_per_batch_element = elapsed_time / timed_steps / batch_size
    if dist.rank == 0:
        logger.info(
            f"Total time to run {timed_steps} and {batch_size} ensembles = {elapsed_time} s"
        )
        logger.info(
            f"Average time per batch element = {average_time_per_batch_element} s"
        )

=======

            # write out data in a seperate thread so we don't hold up inferencing
            writer_threads.append(
                writer_executor.submit(
                    save_images,
                    writer,
                    list(dataset.in_channels),
                    input_channel_info,
                    list(dataset.out_channels),
                    output_channel_info,
                    input_norm,
                    target_norm,
                    list(times),
                    image_out.cpu(),
                    image_tar.cpu(),
                    image_lr.cpu(),
                    time_index,
                    index[0],
                )
            )

>>>>>>> 38975192
    # make sure all the workers are done writing
    for thread in list(writer_threads):
        thread.result()
        writer_threads.remove(thread)
    writer_executor.shutdown()


def generate(
    net,
    seeds,
    class_idx,
    seed_batch_size,
    sampling_method=None,
    img_lr=None,
    pretext=None,
    **sampler_kwargs,
):
    """Generate random images using the techniques described in the paper
    "Elucidating the Design Space of Diffusion-Based Generative Models".
    """

    if sampling_method == "stochastic":
        # import stochastic sampler
        try:
            from edmss import edm_sampler
        except ImportError:
            raise ImportError(
                "Please get the edm_sampler by running: pip install git+https://github.com/mnabian/edmss.git"
            )

    # Instantiate distributed manager.
    dist = DistributedManager()
    device = dist.device

    num_batches = (
        (len(seeds) - 1) // (seed_batch_size * dist.world_size) + 1
    ) * dist.world_size
    all_batches = torch.as_tensor(seeds).tensor_split(num_batches)
    rank_batches = all_batches[dist.rank :: dist.world_size]

    # Synchronize
    if dist.world_size > 1:
        torch.distributed.barrier()

    # Loop over batches.
    all_images = []
    for batch_seeds in tqdm.tqdm(rank_batches, unit="batch", disable=(dist.rank != 0)):
        with nvtx.annotate(f"generate {len(all_images)}", color="rapids"):
            batch_size = len(batch_seeds)
            if batch_size == 0:
                continue

            # Pick latents and labels.
            rnd = StackedRandomGenerator(device, batch_seeds)
            latents = rnd.randn(
                [
                    seed_batch_size,
                    net.img_out_channels,
                    net.img_resolution,
                    net.img_resolution,
                ],
                device=device,
            )

            class_labels = None
            if net.label_dim:
                class_labels = torch.eye(net.label_dim, device=device)[
                    rnd.randint(net.label_dim, size=[seed_batch_size], device=device)
                ]
            if class_idx is not None:
                class_labels[:, :] = 0
                class_labels[:, class_idx] = 1

            # Generate images.
            sampler_kwargs = {
                key: value for key, value in sampler_kwargs.items() if value is not None
            }

            if pretext == "gen":
                if sampling_method == "deterministic":
                    sampler_fn = ablation_sampler
                elif sampling_method == "stochastic":
                    sampler_fn = edm_sampler
                else:
                    raise ValueError(
                        f"Unknown sampling method {sampling_method}. Should be either 'stochastic' or 'deterministic'."
                    )
            elif pretext == "reg":
                latents = torch.zeros_like(latents)
                sampler_fn = unet_regression
            else:
                raise ValueError(
                    f"Unknown pretext {pretext}. Should be either 'gen' or 'reg'."
                )

            with torch.inference_mode():
                images = sampler_fn(
                    net.to(device),
                    latents,
                    img_lr,
                    class_labels,
                    randn_like=rnd.randn_like,
                    **sampler_kwargs,
                )
            all_images.append(images)
    return torch.cat(all_images)


def unet_regression(  # TODO a lot of redundancy, need to clean up
    net,
    latents,
    img_lr,
    class_labels=None,
    randn_like=torch.randn_like,
    num_steps=2,
    sigma_min=0.0,
    sigma_max=0.0,
    rho=7,
    S_churn=0,
    S_min=0,
    S_max=float("inf"),
    S_noise=0.0,
):
    """
    Perform U-Net regression with temporal sampling.

    Parameters:
        net (torch.nn.Module): U-Net model for regression.
        latents (torch.Tensor): Latent representation.
        img_lr (torch.Tensor): Low-resolution input image.
        class_labels (torch.Tensor, optional): Class labels for conditional generation.
        randn_like (function, optional): Function for generating random noise.
        num_steps (int, optional): Number of time steps for temporal sampling.
        sigma_min (float, optional): Minimum noise level.
        sigma_max (float, optional): Maximum noise level.
        rho (int, optional): Exponent for noise level interpolation.
        S_churn (float, optional): Churning parameter.
        S_min (float, optional): Minimum churning value.
        S_max (float, optional): Maximum churning value.
        S_noise (float, optional): Noise level for churning.

    Returns:
        torch.Tensor: Predicted output at the next time step.
    """

    # Adjust noise levels based on what's supported by the network.
    sigma_min = max(sigma_min, net.sigma_min)
    sigma_max = min(sigma_max, net.sigma_max)

    # Time step discretization.
    step_indices = torch.arange(num_steps, dtype=torch.float64, device=latents.device)
    t_steps = (
        sigma_max ** (1 / rho)
        + step_indices
        / (num_steps - 1)
        * (sigma_min ** (1 / rho) - sigma_max ** (1 / rho))
    ) ** rho
    t_steps = torch.cat(
        [net.round_sigma(t_steps), torch.zeros_like(t_steps[:1])]
    )  # t_N = 0

    # conditioning
    x_lr = img_lr

    # Main sampling loop.
    x_hat = latents.to(torch.float64) * t_steps[0]
    t_hat = torch.tensor(1.0).to(torch.float64).cuda()

    # Run regression on just a single batch element and then repeat
    x_next = net(x_hat[0:1], x_lr, t_hat, class_labels).to(torch.float64)
    if x_hat.shape[0] > 1:
        x_next = x_next.repeat([d if i == 0 else 1 for i, d in enumerate(x_hat.shape)])

    return x_next


def save_images(
    writer,
    in_channels,
    input_channel_info,
    out_channels,
    output_channel_info,
    input_norm,
    target_norm,
    times,
    image_out,
    image_tar,
    image_lr,
    time_index,
    t_index,
):
    """
    Saves inferencing result along with the baseline

    Parameters
    ----------

    writer (NetCDFWriter): Where the data is being written
    in_channels (List): List of the input channels being used
    input_channel_info (Dict): Description of the input channels
    out_channels (List): List of the output channels being used
    output_channel_info (Dict): Description of the output channels
    input_norm (Tuple): Normalization data for input
    target_norm (Tuple): Normalization data for the target
    image_out (torch.Tensor): Generated output data
    image_tar (torch.Tensor): Ground truth data
    image_lr (torch.Tensor): Low resolution input data
    time_index (int): Epoch number
    t_index (int): index where times are located
    """
    # weather sub-plot
    mx, sx = input_norm
    mx = mx[in_channels]
    image_lr2 = image_lr[0].unsqueeze(0)

    # add zeros for grid embeddings
    padding = image_lr2.shape[1] - len(mx)
    if not padding >= 0:
        raise ValueError("padding must be non-negative")

    mx = np.concatenate([mx, np.zeros(padding)])
    # add zeros for grid embeddings
    sx = sx[in_channels]
    sx = np.concatenate([sx, np.ones(padding)])
    image_lr2 = image_lr2.cpu().numpy()
    image_lr2 = denormalize(image_lr2, mx, sx)

    my, sy = target_norm
    my = my[out_channels]
    sy = sy[out_channels]
    image_tar2 = image_tar[0].unsqueeze(0)
    image_tar2 = image_tar2.cpu().numpy()
    image_tar2 = denormalize(image_tar2, my, sy)

    # some runtime assertions
    if image_tar2.ndim != 4:
        raise ValueError("image_tar2 must be 4-dimensional")

    for idx in range(image_out.shape[0]):
        image_out2 = image_out[idx].unsqueeze(0)
        if image_out2.ndim != 4:
            raise ValueError("image_out2 must be 4-dimensional")

        # Denormalize the input and outputs
        image_out2 = image_out2.cpu().numpy()
        image_out2 = denormalize(image_out2, my, sy)

        time = times[t_index]
        writer.write_time(time_index, time)
        for channel_idx in range(image_out2.shape[1]):
            info = output_channel_info[channel_idx]
            channel_name = _get_name(info)
            truth = image_tar2[0, channel_idx]

            writer.write_truth(channel_name, time_index, truth)
            writer.write_prediction(
                channel_name, time_index, idx, image_out2[0, channel_idx]
            )

        for channel_idx in range(len(input_channel_info)):
            info = input_channel_info[channel_idx]
            channel_name = _get_name(info)
            writer.write_input(channel_name, time_index, image_lr2[0, channel_idx])


class NetCDFWriter:
    """NetCDF Writer"""

    def __init__(self, f, lat, lon, input_channels, output_channels):
        self._f = f

        # create unlimited dimensions
        f.createDimension("time")
        f.createDimension("ensemble")

        if lat.shape != lon.shape:
            raise ValueError("lat and lon must have the same shape")
        ny, nx = lat.shape

        # create lat/lon grid
        f.createDimension("x", nx - 2)
        f.createDimension("y", ny - 2)

        v = f.createVariable("lat", "f", dimensions=("y", "x"))
        v[:] = lat[1:-1, 1:-1]
        v.standard_name = "latitude"
        v.units = "degrees_north"

        v = f.createVariable("lon", "f", dimensions=("y", "x"))
        v[:] = lon[1:-1, 1:-1]
        v.standard_name = "longitude"
        v.units = "degrees_east"

        # create time dimension
        v = f.createVariable("time", "i8", ("time"))
        v.calendar = "standard"
        v.units = "hours since 1990-01-01 0:0:0"

        self.truth_group = f.createGroup("truth")
        self.prediction_group = f.createGroup("prediction")
        self.input_group = f.createGroup("input")

        for variable in output_channels:
            name = _get_name(variable)
            self.truth_group.createVariable(name, "f", dimensions=("time", "y", "x"))
            self.prediction_group.createVariable(
                name, "f", dimensions=("ensemble", "time", "y", "x")
            )

        # setup input data in netCDF

        n_grid_inputs = 4  # TODO get this from the model object
        for i in range(n_grid_inputs):
            input_channels.append({"variable": "grid", "pressure": i})

        for variable in input_channels:
            name = _get_name(variable)
            self.input_group.createVariable(name, "f", dimensions=("time", "y", "x"))

    def write_input(self, channel_name, time_index, val):
        """Write input data to NetCDF file."""
        self.input_group[channel_name][time_index] = val

    def write_truth(self, channel_name, time_index, val):
        """Write ground truth data to NetCDF file."""
        self.truth_group[channel_name][time_index] = val

    def write_prediction(self, channel_name, time_index, ensemble_index, val):
        """Write prediction data to NetCDF file."""
        self.prediction_group[channel_name][ensemble_index, time_index] = val

    def write_time(self, time_index, time):
        """Write time information to NetCDF file."""
        time_v = self._f["time"]
        self._f["time"][time_index] = cftime.date2num(
            time, time_v.units, time_v.calendar
        )


def writer_from_input_dataset(f, dataset):
    """Create a NetCDFWriter object from an input dataset."""
    return NetCDFWriter(
        f,
        lat=dataset.latitude(),
        lon=dataset.longitude(),
        input_channels=dataset.input_channels(),
        output_channels=dataset.output_channels(),
    )


# ----------------------------------------------------------------------------


if __name__ == "__main__":
    main()

# ----------------------------------------------------------------------------<|MERGE_RESOLUTION|>--- conflicted
+++ resolved
@@ -181,7 +181,6 @@
         net_reg.use_fp16 = True
         net_res.use_fp16 = True
 
-    # @nvtx.annotate(color="green")
     def generate_fn(image_lr):
         """Function to generate an image
 
@@ -293,7 +292,6 @@
     with nc.Dataset(f"{image_outdir}_{dist.rank}.nc", "w") as f:
         # add attributes
         f.cfg = str(cfg)
-<<<<<<< HEAD
         with torch.cuda.profiler.profile():
             with torch.autograd.profiler.emit_nvtx():
                 generate_and_save(
@@ -305,11 +303,6 @@
                     num_writer_workers,
                     logger0,
                 )
-=======
-        generate_and_save(
-            dataset, sampler, f, generate_fn, device, num_writer_workers, logger0
-        )
->>>>>>> 38975192
 
     logger0.info("Done.")
 
@@ -426,16 +419,6 @@
     input_norm = dataset.info()["input_normalization"]
     target_norm = dataset.info()["target_normalization"]
 
-    # Initialize threadpool for writers
-    writer_executor = ThreadPoolExecutor(max_workers=num_writer_workers)
-    writer_threads = []
-
-    input_channel_info = dataset.input_channels()
-    output_channel_info = dataset.output_channels()
-    times = dataset.time()
-    input_norm = dataset.info()["input_normalization"]
-    target_norm = dataset.info()["target_normalization"]
-
     for image_tar, image_lr, index in iter(data_loader):
         time_index += 1
         if dist.rank == 0:
@@ -455,7 +438,6 @@
         # input; 1x3x450x450 --> (1*9*9)x3x50x50
 
         if dist.rank == 0:
-<<<<<<< HEAD
             # write out data in a seperate thread so we don't hold up inferencing
             writer_threads.append(
                 writer_executor.submit(
@@ -488,29 +470,6 @@
             f"Average time per batch element = {average_time_per_batch_element} s"
         )
 
-=======
-
-            # write out data in a seperate thread so we don't hold up inferencing
-            writer_threads.append(
-                writer_executor.submit(
-                    save_images,
-                    writer,
-                    list(dataset.in_channels),
-                    input_channel_info,
-                    list(dataset.out_channels),
-                    output_channel_info,
-                    input_norm,
-                    target_norm,
-                    list(times),
-                    image_out.cpu(),
-                    image_tar.cpu(),
-                    image_lr.cpu(),
-                    time_index,
-                    index[0],
-                )
-            )
-
->>>>>>> 38975192
     # make sure all the workers are done writing
     for thread in list(writer_threads):
         thread.result()
