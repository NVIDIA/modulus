--- conflicted
+++ resolved
@@ -215,21 +215,14 @@
                     w1=crop_size_y // patch_size,
                 )
                 torch.cuda.nvtx.range_pop()
-<<<<<<< HEAD
             image_lr_patch = image_lr_patch.to(memory_format=torch.channels_last)
-=======
->>>>>>> cee6918f
 
             sample_seeds = seeds
 
             logger0.info(f"seeds: {sample_seeds}")
             if net_reg:
                 with nvtx.annotate("regression_model", color="yellow"):
-<<<<<<< HEAD
                     # net_reg.to(device)
-=======
-                    net_reg.to(device)
->>>>>>> cee6918f
                     image_mean = generate(
                         net=net_reg,
                         img_lr=image_lr_patch,
@@ -240,7 +233,6 @@
                         pretext="reg",
                         class_idx=class_idx,
                     )
-<<<<<<< HEAD
                     # net_reg.cpu()
 
                 with nvtx.annotate("diffusion model", color="purple"):
@@ -250,15 +242,6 @@
                         img_lr=image_lr_patch.expand(seed_batch_size, -1, -1, -1).to(
                             memory_format=torch.channels_last
                         ),
-=======
-                    net_reg.cpu()
-
-                with nvtx.annotate("diffusion model", color="purple"):
-                    net_res.to(device)
-                    image_out = image_mean + generate(
-                        net=net_res,
-                        img_lr=image_lr_patch.expand(seed_batch_size, -1, -1, -1),
->>>>>>> cee6918f
                         seed_batch_size=seed_batch_size,
                         sampling_method=sampling_method,
                         seeds=sample_seeds,
@@ -267,19 +250,11 @@
                         num_steps=num_steps,
                         **sampler_kwargs,
                     )
-<<<<<<< HEAD
                     # net_res.cpu()
 
             else:
                 with nvtx.annotate("diffusion model", color="purple"):
                     # net_res.to(device)
-=======
-                    net_res.cpu()
-
-            else:
-                with nvtx.annotate("diffusion model", color="purple"):
-                    net_res.to(device)
->>>>>>> cee6918f
                     image_out = generate(
                         net=net_res,
                         img_lr=image_lr_patch.expand(seed_batch_size, -1, -1, -1),
@@ -444,11 +419,7 @@
     )
     time_index = -1
     writer = writer_from_input_dataset(f, dataset)
-<<<<<<< HEAD
     warmup_steps = 2
-=======
-    warmup_steps = 1
->>>>>>> cee6918f
 
     start = torch.cuda.Event(enable_timing=True)
     end = torch.cuda.Event(enable_timing=True)
@@ -473,15 +444,11 @@
             start.record()
 
         # continue
-<<<<<<< HEAD
         image_lr = (
             image_lr.to(device=device)
             .to(torch.float32)
             .to(memory_format=torch.channels_last)
         )
-=======
-        image_lr = image_lr.to(device=device).to(torch.float32)
->>>>>>> cee6918f
         image_tar = image_tar.to(device=device).to(torch.float32)
         image_out = generate_fn(image_lr)
 
@@ -587,11 +554,7 @@
                     net.img_resolution,
                 ],
                 device=device,
-<<<<<<< HEAD
             ).to(memory_format=torch.channels_last)
-=======
-            )
->>>>>>> cee6918f
 
             class_labels = None
             if net.label_dim:
@@ -617,11 +580,7 @@
                         f"Unknown sampling method {sampling_method}. Should be either 'stochastic' or 'deterministic'."
                     )
             elif pretext == "reg":
-<<<<<<< HEAD
                 latents = torch.zeros_like(latents, memory_format=torch.channels_last)
-=======
-                latents = torch.zeros_like(latents)
->>>>>>> cee6918f
                 sampler_fn = unet_regression
             else:
                 raise ValueError(
@@ -630,12 +589,8 @@
 
             with torch.inference_mode():
                 images = sampler_fn(
-<<<<<<< HEAD
                     # net.to(device),
                     net,
-=======
-                    net.to(device),
->>>>>>> cee6918f
                     latents,
                     img_lr,
                     class_labels,
