--- conflicted
+++ resolved
@@ -61,14 +61,7 @@
     )
     if train_test_split:
         valid_dataset_cfg = copy.deepcopy(config)
-<<<<<<< HEAD
-        validation_dataset_cfg = {
-            "train": False,
-            "all_times": False
-        }
-=======
         validation_dataset_cfg = {"train": False, "all_times": False}
->>>>>>> 29b59772
         valid_dataset_cfg.update(validation_dataset_cfg)
         (valid_dataset, valid_dataset_iter) = init_dataset_from_config(
             valid_dataset_cfg, dataloader_cfg, batch_size=batch_size, seed=seed
