# SPDX-FileCopyrightText: Copyright (c) 2023 - 2024 NVIDIA CORPORATION & AFFILIATES.
# SPDX-FileCopyrightText: All rights reserved.
# SPDX-License-Identifier: Apache-2.0
#
# Licensed under the Apache License, Version 2.0 (the "License");
# you may not use this file except in compliance with the License.
# You may obtain a copy of the License at
#
#     http://www.apache.org/licenses/LICENSE-2.0
#
# Unless required by applicable law or agreed to in writing, software
# distributed under the License is distributed on an "AS IS" BASIS,
# WITHOUT WARRANTIES OR CONDITIONS OF ANY KIND, either express or implied.
# See the License for the specific language governing permissions and
# limitations under the License.

import unittest
from typing import Literal, Optional, Union

import torch
from jaxtyping import Float, Int
from torch import Tensor

<<<<<<< HEAD
=======
try:
    import pylibraft.config

    pylibraft.config.set_output_as(
        "torch"
    )  # All compute APIs will return torch tensors
    from pylibraft.neighbors.brute_force import knn as raft_knn
except ImportError:
    print("pylibraft not installed.")

>>>>>>> ac81e26a
from .components.reductions import REDUCTION_TYPES, row_reduction
from .net_utils import MLP
from .warp_neighbor_search import radius_search_warp


class NeighborSearchReturn:
    # N is the total number of neighbors for all M queries
    _neighbors_index: Int[Tensor, "N"]  # noqa: F821
    # M is the number of queries
    _neighbors_row_splits: Int[Tensor, "M + 1"]  # noqa: F821

    def __init__(self, *args):
        # If there are two args, assume they are neighbors_index and neighbors_row_splits
        # If there is one arg, assume it is a NeighborSearchReturnType
        if len(args) == 2:
            self._neighbors_index = args[0].long()
            self._neighbors_row_splits = args[1].long()
        elif len(args) == 1:
            self._neighbors_index = args[0].neighbors_index.long()
            self._neighbors_row_splits = args[0].neighbors_row_splits.long()
        else:
            raise ValueError(
                "NeighborSearchReturn must be initialized with 1 or 2 arguments"
            )

    @property
    def neighbors_index(self):
        return self._neighbors_index

    @property
    def neighbors_row_splits(self):
        return self._neighbors_row_splits

    def to(self, device: Union[str, int, torch.device]):
        self._neighbors_index.to(device)
        self._neighbors_row_splits.to(device)
        return self


def neighbor_radius_search(
    inp_positions: Int[Tensor, "N 3"],
    out_positions: Int[Tensor, "M 3"],
    radius: float,
    search_method: Literal["warp"] = "warp",
) -> NeighborSearchReturn:
    """
    inp_positions: [N,3]
    out_positions: [M,3]
    radius: float
    search_method: Literal["warp", "open3d"]
    """
    # Critical for multi GPU
    if inp_positions.is_cuda:
        torch.cuda.set_device(inp_positions.device)
    assert inp_positions.device == out_positions.device
<<<<<<< HEAD
    if search_method == "warp":
=======
    if search_method == "open3d":
        neighbors = ml3d.layers.FixedRadiusSearch()(
            inp_positions, out_positions, radius
        )
        # Wrap the result for easier manipulation
        neighbors = NeighborSearchReturn(neighbors)
    elif search_method == "warp":
>>>>>>> ac81e26a
        neighbor_index, neighbor_distance, neighbor_split = radius_search_warp(
            inp_positions, out_positions, radius
        )
    else:
        raise ValueError(f"search_method {search_method} not supported.")
    neighbors = NeighborSearchReturn(neighbor_index, neighbor_split)
    return neighbors


@torch.no_grad()
def _chunked_knn_search(
    inp_positions: Int[Tensor, "N 3"],
    out_positions: Int[Tensor, "M 3"],
    k: int,
    chunk_size: int = 4096,
):
    """Divide the out_positions into chunks and perform knn search."""
    assert k > 0
    assert k < inp_positions.shape[0]
    assert chunk_size > 0
    neighbors_index = []
    for i in range(0, out_positions.shape[0], chunk_size):
        chunk_out_positions = out_positions[i : i + chunk_size]
        # Get the top k indices from distances
        dists = torch.cdist(chunk_out_positions, inp_positions)
        _, chunk_neighbors_index = torch.topk(dists, k, dim=1, largest=False)
        neighbors_index.append(chunk_neighbors_index)
    return torch.concatenate(neighbors_index, dim=0)


@torch.no_grad()
def neighbor_knn_search(
    inp_positions: Int[Tensor, "N 3"],
    out_positions: Int[Tensor, "M 3"],
    k: int,
    search_method: Literal["chunk"] = "chunk",
) -> Int[Tensor, "M K"]:
    """
    inp_positions: [N,3]
    out_positions: [M,3]
    k: int
    search_method: Literal["raft", "open3d"]
    """
    assert k > 0
    assert k < inp_positions.shape[0]
    assert search_method in ["chunk"]
    # Critical for multi GPU
    if inp_positions.is_cuda:
        torch.cuda.set_device(inp_positions.device)
    assert inp_positions.device == out_positions.device
    if search_method == "chunk":
        neighbors_index = _chunked_knn_search(inp_positions, out_positions, k)
    else:
        raise ValueError(f"search_method {search_method} not supported.")
    return neighbors_index


class NeighborRadiusSearchLayer(torch.nn.Module):
    """NeighborRadiusSearchLayer."""

    def __init__(
        self,
        radius: Optional[float] = None,
    ):
        super().__init__()
        self.radius = radius

    @torch.no_grad()
    def forward(
        self,
        inp_positions: Int[Tensor, "N 3"],
        out_positions: Int[Tensor, "M 3"],
        radius: Optional[float] = None,
    ) -> NeighborSearchReturn:
        if radius is None:
            radius = self.radius
<<<<<<< HEAD
        return neighbor_radius_search(inp_positions, out_positions, radius)
=======
        return neighbor_radius_search(
            inp_positions, out_positions, radius, self.search_method
        )
>>>>>>> ac81e26a


class NeighborPoolingLayer(torch.nn.Module):
    """NeighborPoolingLayer."""

    def __init__(self, reduction: REDUCTION_TYPES = "mean"):
        super().__init__()
        self.reduction = reduction

    def forward(
        self, in_features: Float[Tensor, "N C"], neighbors: NeighborSearchReturn
    ) -> Float[Tensor, "M C"]:
        """
        inp_features: [N,C]
        neighbors: NeighborSearchReturn. If None, will be computed. For the same inp_positions and out_positions, this can be reused.
        """
        rep_features = in_features[neighbors.neighbors_index.long()]
        out_features = row_reduction(
            rep_features, neighbors.neighbors_row_splits, reduce=self.reduction
        )
        return out_features


class NeighborMLPConvLayer(torch.nn.Module):
    """NeighborMLPConvLayer."""

    def __init__(
        self,
        mlp: torch.nn.Module = None,
        in_channels: int = 8,
        hidden_dim: int = 32,
        out_channels: int = 32,
        reduction: REDUCTION_TYPES = "mean",
    ):
        super().__init__()
        self.reduction = reduction
        if mlp is None:
            mlp = MLP([2 * in_channels, hidden_dim, out_channels], torch.nn.GELU)
        self.mlp = mlp

    def forward(
        self,
        in_features: Float[Tensor, "N C_in"],
        neighbors: NeighborSearchReturn,
        out_features: Optional[Float[Tensor, "M C_in"]] = None,
    ) -> Float[Tensor, "M C_out"]:
        """
        inp_features: [N,C]
        neighbors: NeighborSearchReturn
        outp_features: Optional[M,C]
        """
        if out_features is None:
            out_features = in_features
        if isinstance(neighbors, dict):
            neighbors = NeighborSearchReturn(
                neighbors["neighbors_index"], neighbors["neighbors_row_splits"]
            )
        assert (
            in_features.shape[1] + out_features.shape[1]
            == self.mlp.layers[0].in_features
        )
        rep_features = in_features[neighbors.neighbors_index.long()]
        rs = neighbors.neighbors_row_splits
        num_reps = rs[1:] - rs[:-1]
        # repeat the self features using num_reps
        self_features = torch.repeat_interleave(out_features, num_reps, dim=0)
        agg_features = torch.cat([rep_features, self_features], dim=1)
        rep_features = self.mlp(agg_features)
        out_features = row_reduction(
            rep_features, neighbors.neighbors_row_splits, reduce=self.reduction
        )
        return out_features


class TestNeighborSearch(unittest.TestCase):
    """Unit tests class."""

    def setUp(self) -> None:
        self.N = 10000
        self.device = "cuda:0"
        return super().setUp()

    def test_radius_search(self):
        inp_positions = torch.randn([self.N, 3]).to(self.device) * 10
        inp_features = torch.randn([self.N, 8]).to(self.device)
        out_positions = inp_positions

        neighbors = NeighborRadiusSearchLayer(1.2)(inp_positions, out_positions)
        pool = NeighborPoolingLayer(reduction="mean")
        out_features = pool(inp_features, neighbors)

    def test_knn_search(self):
        inp_positions = torch.randn([self.N, 3]).to(self.device) * 10
        out_positions = inp_positions

        neighbors = neighbor_knn_search(
            inp_positions, out_positions, 10, search_method="raft"
        )
        # N x K int64
        self.assertEqual(neighbors.shape, (self.N, 10))

    def test_mlp_conv(self):
        out_N = 1000
        radius = 1.2
        in_positions = torch.randn([self.N, 3]).to(self.device) * 10
        out_positions = torch.randn([out_N, 3]).to(self.device) * 10
        in_features = torch.randn([self.N, 8]).to(self.device)
        out_features = torch.randn([out_N, 8]).to(self.device)

        neighbors = NeighborRadiusSearchLayer(radius)(in_positions, out_positions)
        conv = NeighborMLPConvLayer(reduction="mean").to(self.device)
        out_features = conv(in_features, neighbors, out_features=out_features)


if __name__ == "__main__":
    unittest.main()<|MERGE_RESOLUTION|>--- conflicted
+++ resolved
@@ -21,19 +21,6 @@
 from jaxtyping import Float, Int
 from torch import Tensor
 
-<<<<<<< HEAD
-=======
-try:
-    import pylibraft.config
-
-    pylibraft.config.set_output_as(
-        "torch"
-    )  # All compute APIs will return torch tensors
-    from pylibraft.neighbors.brute_force import knn as raft_knn
-except ImportError:
-    print("pylibraft not installed.")
-
->>>>>>> ac81e26a
 from .components.reductions import REDUCTION_TYPES, row_reduction
 from .net_utils import MLP
 from .warp_neighbor_search import radius_search_warp
@@ -89,17 +76,7 @@
     if inp_positions.is_cuda:
         torch.cuda.set_device(inp_positions.device)
     assert inp_positions.device == out_positions.device
-<<<<<<< HEAD
     if search_method == "warp":
-=======
-    if search_method == "open3d":
-        neighbors = ml3d.layers.FixedRadiusSearch()(
-            inp_positions, out_positions, radius
-        )
-        # Wrap the result for easier manipulation
-        neighbors = NeighborSearchReturn(neighbors)
-    elif search_method == "warp":
->>>>>>> ac81e26a
         neighbor_index, neighbor_distance, neighbor_split = radius_search_warp(
             inp_positions, out_positions, radius
         )
@@ -176,13 +153,9 @@
     ) -> NeighborSearchReturn:
         if radius is None:
             radius = self.radius
-<<<<<<< HEAD
-        return neighbor_radius_search(inp_positions, out_positions, radius)
-=======
         return neighbor_radius_search(
             inp_positions, out_positions, radius, self.search_method
         )
->>>>>>> ac81e26a
 
 
 class NeighborPoolingLayer(torch.nn.Module):
