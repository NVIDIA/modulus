--- conflicted
+++ resolved
@@ -13,21 +13,15 @@
 # limitations under the License.
 
 import os
-<<<<<<< HEAD
-import numpy as np
 import queue
-
-from warnings import warn
-
-from modulus.distributed.config import ProcessGroupNode, ProcessGroupConfig
-=======
 from typing import Optional
 from warnings import warn
 
 import numpy as np
 import torch
 import torch.distributed as dist
->>>>>>> 0e8b8e78
+
+from modulus.distributed.config import ProcessGroupConfig, ProcessGroupNode
 
 
 class DistributedManager(object):
@@ -405,7 +399,8 @@
         # Get number of sub-groups per parent group
         if group_size % size != 0:
             raise AssertionError(
-                f"Cannot divide group size {group_size} evenly into subgroups of size {size}"
+                f"Cannot divide group size {group_size} evenly into subgroups of"
+                f" size {size}"
             )
         num_subgroups = group_size // size
 
@@ -486,11 +481,12 @@
         parent: Optional[str] = None,
         verbose: bool = False,
     ):  # pragma: no cover
-        assert (
-            node.size is not None
-        ), "Cannot create groups from a ProcessGroupNode that is not fully populated. "
-        "Ensure that config.set_leaf_group_sizes is called first with "
-        "`update_parent_sizes = True`"
+        if node.size is None:
+            raise RuntimeError(
+                "Cannot create groups from a ProcessGroupNode that is not fully"
+                " populated. Ensure that config.set_leaf_group_sizes is called first"
+                " with `update_parent_sizes = True`"
+            )
 
         DistributedManager.create_process_subgroup(
             node.name, node.size, group_name=parent, verbose=verbose
@@ -536,10 +532,7 @@
     @staticmethod
     def cleanup():
         """Clean up distributed group and singleton"""
-<<<<<<< HEAD
         # Destroying group.WORLD is enough for all process groups to get destroyed
-=======
         dist.barrier()  # just make sure that no process hangs
->>>>>>> 0e8b8e78
         dist.destroy_process_group()
         DistributedManager._shared_state = {}