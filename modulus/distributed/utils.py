--- conflicted
+++ resolved
@@ -193,11 +193,7 @@
 
 
 def _gather(input_, dim_, group=None):
-<<<<<<< HEAD
-    """Gather tensors and concatinate along the last dimension."""
-=======
     """Gather tensors and concatenate along the specified dimension."""
->>>>>>> 11c5d400
     # get input format
     input_format = get_memory_format(input_)
 
