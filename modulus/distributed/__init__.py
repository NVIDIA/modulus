--- conflicted
+++ resolved
@@ -13,11 +13,7 @@
 # limitations under the License.
 
 
-<<<<<<< HEAD
-from .config import ProcessGroupNode, ProcessGroupConfig
-=======
 from .autograd import all_gather_v, gather_v, indexed_all_to_all_v, scatter_v
->>>>>>> 0e8b8e78
+from .config import ProcessGroupConfig, ProcessGroupNode
 from .manager import DistributedManager
-from .config import ProcessGroupNode, ProcessGroupConfig
 from .utils import gather_loss