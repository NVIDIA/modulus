# Copyright (c) 2023, NVIDIA CORPORATION & AFFILIATES. All rights reserved.
#
# Licensed under the Apache License, Version 2.0 (the "License");
# you may not use this file except in compliance with the License.
# You may obtain a copy of the License at
#
#     http://www.apache.org/licenses/LICENSE-2.0
#
# Unless required by applicable law or agreed to in writing, software
# distributed under the License is distributed on an "AS IS" BASIS,
# WITHOUT WARRANTIES OR CONDITIONS OF ANY KIND, either express or implied.
# See the License for the specific language governing permissions and
# limitations under the License.

"""Generate random images using the techniques described in the paper
"Elucidating the Design Space of Diffusion-Based Generative Models"."""

import os
from typing import Optional, List
import pandas
import re
import click
import tqdm
import pickle
import numpy as np
import torch
import PIL.Image
import cftime
import dnnlib
import cftime
import sys
import netCDF4 as nc

from torch_utils import misc

from training.dataset import Era5Dataset, CWBDataset, CWBERA5DatasetV2, ZarrDataset, _ZarrDataset, denormalize
import training.dataset
#from training.dataset_old import Era5Dataset, CWBDataset, CWBERA5DatasetV2, ZarrDataset

from training.YParams import YParams
import training.time

from einops import rearrange, reduce, repeat
import math   
import matplotlib.pyplot as plt

from modulus.launch.logging import PythonLogger, RankZeroLoggingWrapper

try:
    from edmss import edm_sampler
except ImportError:
    raise ImportError("Please get the edm_sampler by running pip install git+https://github.com/mnabian/edmss.git")

from modulus.distributed import DistributedManager

def unet_regression(
    net, latents, img_lr, class_labels=None, randn_like=torch.randn_like,
    num_steps=2, sigma_min=0.0, sigma_max=0.0, rho=7,
    S_churn=0, S_min=0, S_max=float('inf'), S_noise=0.0,
):
    # Adjust noise levels based on what's supported by the network.
    sigma_min = max(sigma_min, net.sigma_min)
    sigma_max = min(sigma_max, net.sigma_max)

    # Time step discretization.
    step_indices = torch.arange(num_steps, dtype=torch.float64, device=latents.device)
    t_steps = (sigma_max ** (1 / rho) + step_indices / (num_steps - 1) * (sigma_min ** (1 / rho) - sigma_max ** (1 / rho))) ** rho
    t_steps = torch.cat([net.round_sigma(t_steps), torch.zeros_like(t_steps[:1])]) # t_N = 0
    
    #conditioning
    x_lr = img_lr

    # Main sampling loop.
    x_hat = latents.to(torch.float64) * t_steps[0]
    t_hat = torch.tensor(1.0).to(torch.float64).cuda()

    x_next = net(x_hat, x_lr, t_hat, class_labels).to(torch.float64)

    return x_next


#----------------------------------------------------------------------------
# Generalized ablation sampler, representing the superset of all sampling
# methods discussed in the paper.

def ablation_sampler(
    net, latents, class_labels=None, randn_like=torch.randn_like,
    num_steps=18, sigma_min=None, sigma_max=None, rho=7,
    solver='heun', discretization='edm', schedule='linear', scaling='none',
    epsilon_s=1e-3, C_1=0.001, C_2=0.008, M=1000, alpha=1,
    S_churn=0, S_min=0, S_max=float('inf'), S_noise=1,
):
    assert solver in ['euler', 'heun']
    assert discretization in ['vp', 've', 'iddpm', 'edm']
    assert schedule in ['vp', 've', 'linear']
    assert scaling in ['vp', 'none']

    # Helper functions for VP & VE noise level schedules.
    vp_sigma = lambda beta_d, beta_min: lambda t: (np.e ** (0.5 * beta_d * (t ** 2) + beta_min * t) - 1) ** 0.5
    vp_sigma_deriv = lambda beta_d, beta_min: lambda t: 0.5 * (beta_min + beta_d * t) * (sigma(t) + 1 / sigma(t))
    vp_sigma_inv = lambda beta_d, beta_min: lambda sigma: ((beta_min ** 2 + 2 * beta_d * (sigma ** 2 + 1).log()).sqrt() - beta_min) / beta_d
    ve_sigma = lambda t: t.sqrt()
    ve_sigma_deriv = lambda t: 0.5 / t.sqrt()
    ve_sigma_inv = lambda sigma: sigma ** 2

    # Select default noise level range based on the specified time step discretization.
    if sigma_min is None:
        vp_def = vp_sigma(beta_d=19.1, beta_min=0.1)(t=epsilon_s)
        sigma_min = {'vp': vp_def, 've': 0.02, 'iddpm': 0.002, 'edm': 0.002}[discretization]
    if sigma_max is None:
        vp_def = vp_sigma(beta_d=19.1, beta_min=0.1)(t=1)
        sigma_max = {'vp': vp_def, 've': 100, 'iddpm': 81, 'edm': 80}[discretization]

    # Adjust noise levels based on what's supported by the network.
    sigma_min = max(sigma_min, net.sigma_min)
    sigma_max = min(sigma_max, net.sigma_max)

    # Compute corresponding betas for VP.
    vp_beta_d = 2 * (np.log(sigma_min ** 2 + 1) / epsilon_s - np.log(sigma_max ** 2 + 1)) / (epsilon_s - 1)
    vp_beta_min = np.log(sigma_max ** 2 + 1) - 0.5 * vp_beta_d

    # Define time steps in terms of noise level.
    step_indices = torch.arange(num_steps, dtype=torch.float64, device=latents.device)
    if discretization == 'vp':
        orig_t_steps = 1 + step_indices / (num_steps - 1) * (epsilon_s - 1)
        sigma_steps = vp_sigma(vp_beta_d, vp_beta_min)(orig_t_steps)
    elif discretization == 've':
        orig_t_steps = (sigma_max ** 2) * ((sigma_min ** 2 / sigma_max ** 2) ** (step_indices / (num_steps - 1)))
        sigma_steps = ve_sigma(orig_t_steps)
    elif discretization == 'iddpm':
        u = torch.zeros(M + 1, dtype=torch.float64, device=latents.device)
        alpha_bar = lambda j: (0.5 * np.pi * j / M / (C_2 + 1)).sin() ** 2
        for j in torch.arange(M, 0, -1, device=latents.device): # M, ..., 1
            u[j - 1] = ((u[j] ** 2 + 1) / (alpha_bar(j - 1) / alpha_bar(j)).clip(min=C_1) - 1).sqrt()
        u_filtered = u[torch.logical_and(u >= sigma_min, u <= sigma_max)]
        sigma_steps = u_filtered[((len(u_filtered) - 1) / (num_steps - 1) * step_indices).round().to(torch.int64)]
    else:
        assert discretization == 'edm'
        sigma_steps = (sigma_max ** (1 / rho) + step_indices / (num_steps - 1) * (sigma_min ** (1 / rho) - sigma_max ** (1 / rho))) ** rho

    # Define noise level schedule.
    if schedule == 'vp':
        sigma = vp_sigma(vp_beta_d, vp_beta_min)
        sigma_deriv = vp_sigma_deriv(vp_beta_d, vp_beta_min)
        sigma_inv = vp_sigma_inv(vp_beta_d, vp_beta_min)
    elif schedule == 've':
        sigma = ve_sigma
        sigma_deriv = ve_sigma_deriv
        sigma_inv = ve_sigma_inv
    else:
        assert schedule == 'linear'
        sigma = lambda t: t
        sigma_deriv = lambda t: 1
        sigma_inv = lambda sigma: sigma

    # Define scaling schedule.
    if scaling == 'vp':
        s = lambda t: 1 / (1 + sigma(t) ** 2).sqrt()
        s_deriv = lambda t: -sigma(t) * sigma_deriv(t) * (s(t) ** 3)
    else:
        assert scaling == 'none'
        s = lambda t: 1
        s_deriv = lambda t: 0

    # Compute final time steps based on the corresponding noise levels.
    t_steps = sigma_inv(net.round_sigma(sigma_steps))
    t_steps = torch.cat([t_steps, torch.zeros_like(t_steps[:1])]) # t_N = 0

    # Main sampling loop.
    t_next = t_steps[0]
    x_next = latents.to(torch.float64) * (sigma(t_next) * s(t_next))
    for i, (t_cur, t_next) in enumerate(zip(t_steps[:-1], t_steps[1:])): # 0, ..., N-1
        x_cur = x_next

        # Increase noise temporarily.
        gamma = min(S_churn / num_steps, np.sqrt(2) - 1) if S_min <= sigma(t_cur) <= S_max else 0
        t_hat = sigma_inv(net.round_sigma(sigma(t_cur) + gamma * sigma(t_cur)))
        x_hat = s(t_hat) / s(t_cur) * x_cur + (sigma(t_hat) ** 2 - sigma(t_cur) ** 2).clip(min=0).sqrt() * s(t_hat) * S_noise * randn_like(x_cur)

        # Euler step.
        h = t_next - t_hat
        denoised = net(x_hat / s(t_hat), sigma(t_hat), class_labels).to(torch.float64)
        d_cur = (sigma_deriv(t_hat) / sigma(t_hat) + s_deriv(t_hat) / s(t_hat)) * x_hat - sigma_deriv(t_hat) * s(t_hat) / sigma(t_hat) * denoised
        x_prime = x_hat + alpha * h * d_cur
        t_prime = t_hat + alpha * h

        # Apply 2nd order correction.
        if solver == 'euler' or i == num_steps - 1:
            x_next = x_hat + h * d_cur
        else:
            assert solver == 'heun'
            denoised = net(x_prime / s(t_prime), sigma(t_prime), class_labels).to(torch.float64)
            d_prime = (sigma_deriv(t_prime) / sigma(t_prime) + s_deriv(t_prime) / s(t_prime)) * x_prime - sigma_deriv(t_prime) * s(t_prime) / sigma(t_prime) * denoised
            x_next = x_hat + h * ((1 - 1 / (2 * alpha)) * d_cur + 1 / (2 * alpha) * d_prime)

    return x_next

#----------------------------------------------------------------------------
# Wrapper for torch.Generator that allows specifying a different random seed
# for each sample in a minibatch.

class StackedRandomGenerator:
    def __init__(self, device, seeds):
        super().__init__()
        self.generators = [torch.Generator(device).manual_seed(int(seed) % (1 << 32)) for seed in seeds]

    def randn(self, size, **kwargs):
        assert size[0] == len(self.generators)
        return torch.stack([torch.randn(size[1:], generator=gen, **kwargs) for gen in self.generators])

    def randn_like(self, input):
        return self.randn(input.shape, dtype=input.dtype, layout=input.layout, device=input.device)

    def randint(self, *args, size, **kwargs):
        assert size[0] == len(self.generators)
        return torch.stack([torch.randint(*args, size=size[1:], generator=gen, **kwargs) for gen in self.generators])


<<<<<<< HEAD
def load_pickle(network_pkl, logger):
    # Load network.
    logger.info(f'Loading network from "{network_pkl}"...')
    with dnnlib.util.open_url(network_pkl, verbose=(dist.get_rank() == 0)) as f:
        logger.info('torch.__version__', torch.__version__)
=======
def load_pickle(network_pkl):

    # Instantiate distributed manager
    dist = DistributedManager()

    # Load network.
    print(f'Loading network from "{network_pkl}"...')  # TODO print on rank zero
    with dnnlib.util.open_url(network_pkl, verbose=(dist.rank == 0)) as f:
        print('torch.__version__', torch.__version__)
>>>>>>> 9fc5d8b3
        
        return pickle.load(f)['ema']


#----------------------------------------------------------------------------
# Parse a comma separated list of numbers or ranges and return a list of ints.
# Example: '1,2,5-10' returns [1, 2, 5, 6, 7, 8, 9, 10]

def parse_int_list(s):
    if isinstance(s, list): return s
    ranges = []
    range_re = re.compile(r'^(\d+)-(\d+)$')
    for p in s.split(','):
        m = range_re.match(p)
        if m:
            ranges.extend(range(int(m.group(1)), int(m.group(2))+1))
        else:
            ranges.append(int(p))
    return ranges


def get_config_file(data_type, logger):
    config_root = os.getenv("CONFIG_ROOT", "configs")
    config_file = os.path.join(config_root, data_type + '.yaml')
    logger.info(config_file)
    return config_file


def get_dataset_and_sampler(data_type, data_config, logger, config_file=None):
    root = os.getenv("DATA_ROOT", "")
    if config_file is None:
        config_file = get_config_file(data_type)
    params = YParams(config_file, config_name=data_config)
    params["train_data_path"] = os.path.join(root, params["train_data_path"])
    logger.info(params.train_data_path)

    if data_type == 'cwb':
        dataset = CWBDataset(params, params.test_data_path, train=False, task=opts.task)
        sampler = misc.InfiniteSampler(dataset=dataset, rank=0, num_replicas=1, seed=0)   #rank=0
        if max_times:
            sampler = [i for count, i in enumerate(dataset_sampler) if count < max_times]
    elif data_type == 'era5-cwb-v1':
        filelist = os.listdir(path=params.cwb_data_dir)  
        filelist = [name for name in filelist if "2018" in name]
        dataset = CWBERA5DatasetV2(params, filelist=filelist, train=True, task=opts.task)
        sampler = misc.InfiniteSampler(dataset=dataset, rank=0, num_replicas=1, seed=0)   #rank=0
        if max_times:
            sampler = [i for count, i in enumerate(dataset_sampler) if count < max_times]
    elif data_type == 'era5-cwb-v2':
        dataset = ZarrDataset(params, params.train_data_path, train=True)
        sampler = misc.InfiniteSampler(dataset=dataset, rank=0, num_replicas=1, seed=0)   #rank=0
        if max_times:
            sampler = [i for count, i in enumerate(dataset_sampler) if count < max_times]
    elif data_type == 'era5-cwb-v3':
        dataset = training.dataset.get_zarr_dataset(params, train=None, all_times=True)
        plot_times = [
            training.time.convert_datetime_to_cftime(time)
            for time in params.times
        ]
        all_times = dataset.time()
        time_indices = [all_times.index(t) for t in plot_times]
        sampler = time_indices
    elif data_type == 'netcdf':
        dataset = training.dataset.get_netcdf_dataset(params)
        sampler = list(range(len(dataset)))
    else:
        raise ValueError(data_type)

    return dataset, sampler

#----------------------------------------------------------------------------

@click.command()
@click.option('--network', 'network_pkl',  help='Network pickle filename', metavar='PATH|URL',                      type=str, required=True)
@click.option('--outdir',                  help='Where to save the output images', metavar='DIR',                   type=str, required=True)
@click.option('--seeds',                   help='Random seeds (e.g. 1,2,5-10)', metavar='LIST',                     type=parse_int_list, default='0-63', show_default=True)
@click.option("--max-times", help='maximum number of samples to draw', type=int, default=None)
@click.option('--subdirs',                 help='Create subdirectory for every 1000 seeds',                         is_flag=True)
@click.option('--class', 'class_idx',      help='Class label  [default: random]', metavar='INT',                    type=click.IntRange(min=0), default=None)
@click.option('--batch', 'max_batch_size', help='Maximum batch size', metavar='INT',                                type=click.IntRange(min=1), default=64, show_default=True)

@click.option('--steps', 'num_steps',      help='Number of sampling steps', metavar='INT',                          type=click.IntRange(min=1), default=18, show_default=True)
@click.option('--sigma_min',               help='Lowest noise level  [default: varies]', metavar='FLOAT',           type=click.FloatRange(min=0, min_open=True))
@click.option('--sigma_max',               help='Highest noise level  [default: varies]', metavar='FLOAT',          type=click.FloatRange(min=0, min_open=True))
@click.option('--rho',                     help='Time step exponent', metavar='FLOAT',                              type=click.FloatRange(min=0, min_open=True), default=7, show_default=True)
@click.option('--S_churn', 'S_churn',      help='Stochasticity strength', metavar='FLOAT',                          type=click.FloatRange(min=0), default=0, show_default=True)
@click.option('--S_min', 'S_min',          help='Stoch. min noise level', metavar='FLOAT',                          type=click.FloatRange(min=0), default=0, show_default=True)
@click.option('--S_max', 'S_max',          help='Stoch. max noise level', metavar='FLOAT',                          type=click.FloatRange(min=0), default='inf', show_default=True)
@click.option('--S_noise', 'S_noise',      help='Stoch. noise inflation', metavar='FLOAT',                          type=float, default=1, show_default=True)

@click.option('--solver',                  help='Ablate ODE solver', metavar='euler|heun',                          type=click.Choice(['euler', 'heun']))
@click.option('--disc', 'discretization',  help='Ablate time step discretization {t_i}', metavar='vp|ve|iddpm|edm', type=click.Choice(['vp', 've', 'iddpm', 'edm']))
@click.option('--schedule',                help='Ablate noise schedule sigma(t)', metavar='vp|ve|linear',           type=click.Choice(['vp', 've', 'linear']))
@click.option('--scaling',                 help='Ablate signal scaling s(t)', metavar='vp|none',                    type=click.Choice(['vp', 'none']))

@click.option('--data_type',     help='String to include the data type', metavar='cwb|era5|cwb-era5')
@click.option('--data_config',   help='String to include the data config', metavar='full_field_val_crop64')
@click.option('--task',          help='String to include the task', metavar='sr|pred',                              type=click.Choice(['sr', 'pred']))

@click.option('--sample_res',          help='String to include the task', metavar='full|patch',                     type=click.Choice(['full', 'patch']))

@click.option('--pretext',          help='String to include the task', metavar='full|patch',                        type=click.Choice(['gen', 'reg', 'res']))
@click.option('--res_edm',          help='if residual based edm used',                                              is_flag=True)

@click.option('--network_reg', 'network_reg_pkl',  help='Network pickle filename', metavar='PATH|URL', type=str)

# def main(data_config, task, data_type, det_batch=None, gen_batch=None):
def main(max_times: Optional[int], seeds: List[int], **kwargs):
    
    opts = dnnlib.EasyDict(kwargs)
<<<<<<< HEAD
    
    dist.init()

    # Initialize logger.
    logger = PythonLogger("main")  # General python logger
    logger0 = RankZeroLoggingWrapper(logger, dist)
    logger.file_logging()
    
=======

    # wrapper class for distributed manager for print0. This will be removed when Modulus logging is implemented.
    class DistributedManagerWrapper(DistributedManager):
        def print0(self, *message):
            if self.rank == 0:
                print(*message)

    dist = DistributedManagerWrapper()

>>>>>>> 9fc5d8b3
    det_batch = None
    gen_batch = None

    if gen_batch is None: gen_batch = 1  #max(4096 // net.img_resolution, 1)
    if det_batch is None: det_batch = 1  #max(gen_batch, 64)
    assert det_batch % gen_batch == 0
    
    logger0.info(f'opts.data_config: {opts.data_config}')
        
    # Data
    config_file = get_config_file(opts.data_type)
    params = YParams(config_file, config_name=opts.data_config)
    patch_size = params.patch_size
    crop_size_x = params.crop_size_x
    crop_size_y = params.crop_size_y

<<<<<<< HEAD
    dataset, sampler = get_dataset_and_sampler(opts.data_type, opts.data_config, logger0)
    with nc.Dataset(opts.outdir.format(rank=dist.get_rank()), "w") as f:
=======
    dataset, sampler = get_dataset_and_sampler(opts.data_type, opts.data_config)
    with nc.Dataset(opts.outdir.format(rank=dist.rank), "w") as f:
>>>>>>> 9fc5d8b3
        # add attributes
        f.history = ' '.join(sys.argv)
        f.network_pkl = kwargs["network_pkl"]

        # Load network
        logger0.info('Generating images...')

        net = load_pickle(opts.network_pkl, logger0)
        net_reg = load_pickle(opts.network_reg_pkl, logger0) if opts.res_edm else None

        # move to device
        num_gpus = dist.world_size
        torch.cuda.set_device(dist.rank)
        device = dist.device
        net = net.to(device)
        net_reg = net_reg.to(device) if net_reg else None

        batch_size = min(len(sampler), det_batch)

        def generate_fn(image_lr):
            """Function to generate an image with

            Args: 
                image_lr: low resolution input. shape: (b, c, h, w)

            Return
                image_hr: high resolution output: shape (b, c, h, w)
            """
            sample_res = opts.sample_res
            class_idx = opts.class_idx
            if sample_res == 'full':
                image_lr_patch = image_lr
            else:
                image_lr_patch = rearrange(image_lr, 'b c (h1 h) (w1 w) -> (b h1 w1) c h w', h1=crop_size_x//patch_size, w1=crop_size_y//patch_size)
                
            sample_seeds = seeds

            if net_reg:
                image_mean = generate(
                    net=net_reg, img_lr=image_lr_patch,
                    max_batch_size=image_lr_patch.shape[0], seeds=sample_seeds,
                    pretext='reg', class_idx=class_idx,
<<<<<<< HEAD
                    logger=logger0
=======
>>>>>>> 9fc5d8b3
                )
                image_out = image_mean + generate(
                    net=net, img_lr=image_lr_patch,
                    max_batch_size=image_lr_patch.shape[0], seeds=sample_seeds,
                    pretext='gen', class_idx=class_idx,
<<<<<<< HEAD
                    logger=logger0
=======
>>>>>>> 9fc5d8b3
                )
            else:
                image_out = generate(
                    net=net, img_lr=image_lr_patch,
                    max_batch_size=image_lr_patch.shape[0], seeds=sample_seeds,
<<<<<<< HEAD
                    pretext=opts.pretext, class_idx=class_idx,
                    logger=logger0
=======
                    pretext=opts.pretext, class_idx=class_idx, 
>>>>>>> 9fc5d8b3
                )
            
            #reshape: (1*9*9)x3x50x50  --> 1x3x450x450
            if sample_res == 'full':
                image_lr_patch = image_lr
            else:
                image_out = rearrange(image_out, '(b h1 w1) c h w -> b c (h1 h) (w1 w)', h1=crop_size_x//patch_size, w1=crop_size_y//patch_size)

            return image_out
        
<<<<<<< HEAD
        generate_and_save(dataset, sampler, f, generate_fn, device, batch_size, logger0)
=======
        generate_and_save(dataset, sampler, f, generate_fn, batch_size)
>>>>>>> 9fc5d8b3

    # Done.
    if dist.world_size > 1:
        torch.distributed.barrier()
    logger0.info('Done.')


def _get_name(channel_info):
    plev = "" if np.isnan(channel_info['pressure']) else "{:d}".format(int(channel_info['pressure']))
    return channel_info["variable"] + plev


class NetCDFWriter:

    def __init__(self, f, lat, lon, input_channels, output_channels):
        self._f = f

        # create unlimited dimensions
        f.createDimension("time")
        f.createDimension("ensemble")

        assert lat.shape == lon.shape
        ny, nx = lat.shape

        # create lat/lon grid
        f.createDimension("x", nx-2)
        f.createDimension("y", ny-2)

        v = f.createVariable("lat", "f", dimensions=("y", "x"))
        v[:] = lat[1:-1, 1:-1]
        v.standard_name = "latitude"
        v.units = "degrees_north"

        v = f.createVariable("lon", "f", dimensions=("y", "x"))
        v[:] = lon[1:-1, 1:-1]
        v.standard_name = "longitude"
        v.units = "degrees_east"

        # create time dimension
        v = f.createVariable("time", "i8", ("time"))
        v.calendar = "standard"
        v.units = "hours since 1990-01-01 0:0:0"

        self.truth_group = f.createGroup("truth")
        self.prediction_group = f.createGroup("prediction")
        self.input_group = f.createGroup("input")


        for variable in output_channels:
            name = _get_name(variable)
            self.truth_group.createVariable(name, "f", dimensions=("time", "y", "x"))
            self.prediction_group.createVariable(name, "f", dimensions=("ensemble", "time", "y", "x"))

        # setup input data in netCDF
        
        n_grid_inputs = 4 # TODO get this from the model object
        for i in range(n_grid_inputs):
            input_channels.append({"variable": "grid", "pressure": i})

        for variable in input_channels:
            name = _get_name(variable)
            self.input_group.createVariable(name, "f", dimensions=("time", "y", "x"))

    def write_input(self, channel_name, time_index, val):
        self.input_group[channel_name][time_index] = val
    
    def write_truth(self, channel_name, time_index, val):
        self.truth_group[channel_name][time_index] = val

    def write_prediction(self, channel_name, time_index, ensemble_index, val):
        self.prediction_group[channel_name][ensemble_index, time_index] = val
    
    def write_time(self, time_index, time):
        time_v = self._f["time"]
        self._f["time"][time_index] = cftime.date2num(time, time_v.units, time_v.calendar)


def writer_from_input_dataset(f, dataset):
    return NetCDFWriter(f, lat=dataset.latitude(), lon=dataset.longitude(), input_channels=dataset.input_channels(), output_channels=dataset.output_channels())


<<<<<<< HEAD
def generate_and_save(dataset, sampler, f: nc.Dataset, generate_fn, device, batch_size, logger):
=======
def generate_and_save(dataset, sampler, f: nc.Dataset, generate_fn, batch_size):

    # Instantiate distributed manager.
    dist = DistributedManager()
    device = dist.device

>>>>>>> 9fc5d8b3
    data_loader = torch.utils.data.DataLoader(dataset=dataset, sampler=sampler, batch_size=batch_size, pin_memory=True)
    time_index = -1
    writer = writer_from_input_dataset(f, dataset)

    for image_tar, image_lr, index in iter(data_loader):
        time_index  += 1
<<<<<<< HEAD
        if dist.get_rank() == 0:
            logger.info(f"starting index: {time_index}")
=======
        if dist.rank == 0:
            print("starting index", time_index)  # TODO print on rank zero
>>>>>>> 9fc5d8b3
        input_data = image_lr = image_lr.to(device=device).to(torch.float32)
        image_tar = image_tar.to(device=device).to(torch.float32)
        image_out = generate_fn(image_lr)

        #for validation - make 3x450x450 to an ordered sequence of 50x50 patches
        #input; 1x3x450x450 --> (1*9*9)x3x50x50

        # weather sub-plot
        mx, sx = dataset.info()['input_normalization']
        mx = mx[dataset.in_channels]
        image_lr2 = image_lr[0].unsqueeze(0)

        # add zeros for grid embeddings
        padding = image_lr2.shape[1] - len(mx)
        assert padding >= 0

        mx = np.concatenate([mx, np.zeros(padding)])
        # add zeros for grid embeddings
        sx = sx[dataset.in_channels]
        sx = np.concatenate([sx, np.ones(padding)])
        image_lr2 = image_lr2.cpu().numpy()
        image_lr2 = denormalize(image_lr2, mx, sx)


        my, sy = dataset.info()['target_normalization']
        my = my[dataset.out_channels]
        sy = sy[dataset.out_channels]
        image_tar2 = image_tar[0].unsqueeze(0)
        image_tar2 = image_tar2.cpu().numpy()
        image_tar2 = denormalize(image_tar2, my, sy)

        # some runtime assertions
        assert image_tar2.ndim == 4

        for idx in range(image_out.shape[0]):
            image_out2 = image_out[idx].unsqueeze(0)
            assert image_out2.ndim == 4

            # Denormalize the input and outputs

            image_out2 = image_out2.cpu().numpy()
            image_out2 = denormalize(image_out2, my, sy)

            t_index = index[0]
            assert len(index) == 1
            time = dataset.time()[t_index]
            writer.write_time(time_index, time)
            for channel_idx in range(image_out2.shape[1]):
                output_channels = dataset.output_channels()
                info = output_channels[channel_idx]
                channel_name = _get_name(info)
                truth = image_tar2[0, channel_idx]

                writer.write_truth(channel_name, time_index, truth)
                writer.write_prediction(channel_name, time_index, idx, image_out2[0, channel_idx])

            input_channels = dataset.input_channels()
            for channel_idx in range(len(input_channels)):
                info = input_channels[channel_idx]
                channel_name = _get_name(info)
                writer.write_input(channel_name, time_index, image_lr2[0, channel_idx])
            


<<<<<<< HEAD
def generate(net, seeds, class_idx, max_batch_size, logger, img_lr=None, device=torch.device('cuda'), pretext=None, **sampler_kwargs):
=======
def generate(net, seeds, class_idx, max_batch_size, img_lr=None, pretext=None, **sampler_kwargs):
>>>>>>> 9fc5d8b3
    """Generate random images using the techniques described in the paper
    "Elucidating the Design Space of Diffusion-Based Generative Models".
    
    Examples:

    \b
    # Generate 64 images and save them as out/*.png
    python generate.py --outdir=out --seeds=0-63 --batch=64 \\
        --network=https://nvlabs-fi-cdn.nvidia.com/edm/pretrained/edm-cifar10-32x32-cond-vp.pkl

    \b
    # Generate 1024 images using 2 GPUs
    torchrun --standalone --nproc_per_node=2 generate.py --outdir=out --seeds=0-999 --batch=64 \\
        --network=https://nvlabs-fi-cdn.nvidia.com/edm/pretrained/edm-cifar10-32x32-cond-vp.pkl
    """

    # Instantiate distributed manager.
    dist = DistributedManager()
    
<<<<<<< HEAD
    logger.info(f'seeds: {seeds}')
=======
    device = dist.device
    dist.print0('seeds', seeds)  # TODO fix in logging
>>>>>>> 9fc5d8b3

    num_batches = ((len(seeds) - 1) // (max_batch_size * dist.world_size) + 1) * dist.world_size
    all_batches = torch.as_tensor(seeds).tensor_split(num_batches)
    rank_batches = all_batches[dist.rank :: dist.world_size]

    # Rank 0 goes first.
    if dist.world_size > 1 and dist.rank != 0:
        torch.distributed.barrier()

        # Other ranks follow.
        if dist.world_size > 1 and dist.rank == 0:
            torch.distributed.barrier()
        
    # Loop over batches.
    all_images = []
    for batch_seeds in tqdm.tqdm(rank_batches, unit='batch', disable=(dist.rank != 0)):
        if dist.world_size > 1:
            torch.distributed.barrier()
        batch_size = len(batch_seeds)
        if batch_size == 0:
            continue

        # Pick latents and labels.
        rnd = StackedRandomGenerator(device, batch_seeds)
        #latents = rnd.randn([batch_size, net.img_in_channels, net.img_resolution, net.img_resolution], device=device)
        latents = rnd.randn([max_batch_size, net.img_out_channels, net.img_resolution, net.img_resolution], device=device)
        
        
        class_labels = None
        if net.label_dim:
            class_labels = torch.eye(net.label_dim, device=device)[rnd.randint(net.label_dim, size=[batch_size], device=device)]
        if class_idx is not None:
            class_labels[:, :] = 0
            class_labels[:, class_idx] = 1


        # Generate images.
        sampler_kwargs = {key: value for key, value in sampler_kwargs.items() if value is not None}
        have_ablation_kwargs = any(x in sampler_kwargs for x in ['solver', 'discretization', 'schedule', 'scaling'])
        
        if pretext == 'gen':
            if have_ablation_kwargs:
                sampler_fn = ablation_sampler
            else:
                sampler_fn = edm_sampler
        elif pretext == 'reg':
            latents = torch.zeros_like(latents)
            sampler_fn = unet_regression
        
        images = sampler_fn(net, latents, img_lr, class_labels, randn_like=rnd.randn_like, **sampler_kwargs)
        all_images.append(images)
        
    return torch.cat(all_images, dim=0)

#----------------------------------------------------------------------------

    
if __name__ == "__main__":
    
    main()

#----------------------------------------------------------------------------<|MERGE_RESOLUTION|>--- conflicted
+++ resolved
@@ -215,24 +215,13 @@
         assert size[0] == len(self.generators)
         return torch.stack([torch.randint(*args, size=size[1:], generator=gen, **kwargs) for gen in self.generators])
 
-
-<<<<<<< HEAD
 def load_pickle(network_pkl, logger):
-    # Load network.
+    # Instabtiate distributed manager
+    dist = DistributedManager()
+    # Load network. 
     logger.info(f'Loading network from "{network_pkl}"...')
     with dnnlib.util.open_url(network_pkl, verbose=(dist.get_rank() == 0)) as f:
         logger.info('torch.__version__', torch.__version__)
-=======
-def load_pickle(network_pkl):
-
-    # Instantiate distributed manager
-    dist = DistributedManager()
-
-    # Load network.
-    print(f'Loading network from "{network_pkl}"...')  # TODO print on rank zero
-    with dnnlib.util.open_url(network_pkl, verbose=(dist.rank == 0)) as f:
-        print('torch.__version__', torch.__version__)
->>>>>>> 9fc5d8b3
         
         return pickle.load(f)['ema']
 
@@ -343,26 +332,15 @@
 def main(max_times: Optional[int], seeds: List[int], **kwargs):
     
     opts = dnnlib.EasyDict(kwargs)
-<<<<<<< HEAD
-    
-    dist.init()
+    
+    # Initialize distributed manager
+    dist = DistributedManager()
 
     # Initialize logger.
     logger = PythonLogger("main")  # General python logger
     logger0 = RankZeroLoggingWrapper(logger, dist)
     logger.file_logging()
-    
-=======
-
-    # wrapper class for distributed manager for print0. This will be removed when Modulus logging is implemented.
-    class DistributedManagerWrapper(DistributedManager):
-        def print0(self, *message):
-            if self.rank == 0:
-                print(*message)
-
-    dist = DistributedManagerWrapper()
-
->>>>>>> 9fc5d8b3
+
     det_batch = None
     gen_batch = None
 
@@ -379,13 +357,8 @@
     crop_size_x = params.crop_size_x
     crop_size_y = params.crop_size_y
 
-<<<<<<< HEAD
     dataset, sampler = get_dataset_and_sampler(opts.data_type, opts.data_config, logger0)
     with nc.Dataset(opts.outdir.format(rank=dist.get_rank()), "w") as f:
-=======
-    dataset, sampler = get_dataset_and_sampler(opts.data_type, opts.data_config)
-    with nc.Dataset(opts.outdir.format(rank=dist.rank), "w") as f:
->>>>>>> 9fc5d8b3
         # add attributes
         f.history = ' '.join(sys.argv)
         f.network_pkl = kwargs["network_pkl"]
@@ -428,30 +401,20 @@
                     net=net_reg, img_lr=image_lr_patch,
                     max_batch_size=image_lr_patch.shape[0], seeds=sample_seeds,
                     pretext='reg', class_idx=class_idx,
-<<<<<<< HEAD
                     logger=logger0
-=======
->>>>>>> 9fc5d8b3
                 )
                 image_out = image_mean + generate(
                     net=net, img_lr=image_lr_patch,
                     max_batch_size=image_lr_patch.shape[0], seeds=sample_seeds,
                     pretext='gen', class_idx=class_idx,
-<<<<<<< HEAD
                     logger=logger0
-=======
->>>>>>> 9fc5d8b3
                 )
             else:
                 image_out = generate(
                     net=net, img_lr=image_lr_patch,
                     max_batch_size=image_lr_patch.shape[0], seeds=sample_seeds,
-<<<<<<< HEAD
                     pretext=opts.pretext, class_idx=class_idx,
                     logger=logger0
-=======
-                    pretext=opts.pretext, class_idx=class_idx, 
->>>>>>> 9fc5d8b3
                 )
             
             #reshape: (1*9*9)x3x50x50  --> 1x3x450x450
@@ -462,11 +425,7 @@
 
             return image_out
         
-<<<<<<< HEAD
         generate_and_save(dataset, sampler, f, generate_fn, device, batch_size, logger0)
-=======
-        generate_and_save(dataset, sampler, f, generate_fn, batch_size)
->>>>>>> 9fc5d8b3
 
     # Done.
     if dist.world_size > 1:
@@ -548,29 +507,19 @@
     return NetCDFWriter(f, lat=dataset.latitude(), lon=dataset.longitude(), input_channels=dataset.input_channels(), output_channels=dataset.output_channels())
 
 
-<<<<<<< HEAD
 def generate_and_save(dataset, sampler, f: nc.Dataset, generate_fn, device, batch_size, logger):
-=======
-def generate_and_save(dataset, sampler, f: nc.Dataset, generate_fn, batch_size):
-
     # Instantiate distributed manager.
     dist = DistributedManager()
     device = dist.device
 
->>>>>>> 9fc5d8b3
     data_loader = torch.utils.data.DataLoader(dataset=dataset, sampler=sampler, batch_size=batch_size, pin_memory=True)
     time_index = -1
     writer = writer_from_input_dataset(f, dataset)
 
     for image_tar, image_lr, index in iter(data_loader):
         time_index  += 1
-<<<<<<< HEAD
-        if dist.get_rank() == 0:
-            logger.info(f"starting index: {time_index}")
-=======
         if dist.rank == 0:
-            print("starting index", time_index)  # TODO print on rank zero
->>>>>>> 9fc5d8b3
+            logger.info(f"starting index: {time_index}")  # TODO print on rank zero
         input_data = image_lr = image_lr.to(device=device).to(torch.float32)
         image_tar = image_tar.to(device=device).to(torch.float32)
         image_out = generate_fn(image_lr)
@@ -634,12 +583,7 @@
                 writer.write_input(channel_name, time_index, image_lr2[0, channel_idx])
             
 
-
-<<<<<<< HEAD
 def generate(net, seeds, class_idx, max_batch_size, logger, img_lr=None, device=torch.device('cuda'), pretext=None, **sampler_kwargs):
-=======
-def generate(net, seeds, class_idx, max_batch_size, img_lr=None, pretext=None, **sampler_kwargs):
->>>>>>> 9fc5d8b3
     """Generate random images using the techniques described in the paper
     "Elucidating the Design Space of Diffusion-Based Generative Models".
     
@@ -659,12 +603,8 @@
     # Instantiate distributed manager.
     dist = DistributedManager()
     
-<<<<<<< HEAD
-    logger.info(f'seeds: {seeds}')
-=======
+    logger.info(f'seeds: {seeds}')  # TODO print on rank zero
     device = dist.device
-    dist.print0('seeds', seeds)  # TODO fix in logging
->>>>>>> 9fc5d8b3
 
     num_batches = ((len(seeds) - 1) // (max_batch_size * dist.world_size) + 1) * dist.world_size
     all_batches = torch.as_tensor(seeds).tensor_split(num_batches)
