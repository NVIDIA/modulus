--- conflicted
+++ resolved
@@ -26,9 +26,7 @@
 import dnnlib
 from training import training_loop
 
-<<<<<<< HEAD
 from modulus.launch.logging import PythonLogger, RankZeroLoggingWrapper
-=======
 from modulus.distributed import DistributedManager
 
 try:
@@ -36,7 +34,6 @@
     apex_imported = True
 except ImportError:
     apex_imported = False
->>>>>>> 9fc5d8b3
 
 import warnings
 warnings.filterwarnings('ignore', 'Grad strides do not match bucket view strides') # False warning printed by PyTorch 1.12.
@@ -324,7 +321,6 @@
     c.task = opts.task
 
     # Print options.
-<<<<<<< HEAD
     logger0.info('Training options:')
     logger0.info(json.dumps(c, indent=2))
     logger0.info()
@@ -336,21 +332,6 @@
     logger0.info(f'Number of GPUs:          {dist.get_world_size()}')
     logger0.info(f'Batch size:              {c.batch_size}')
     logger0.info(f'Mixed-precision:         {c.network_kwargs.use_fp16}')
-=======
-    dist.print0()
-    dist.print0('Training options:')
-    dist.print0(json.dumps(c, indent=2))
-    dist.print0()
-    dist.print0(f'Output directory:        {c.run_dir}')
-    dist.print0(f'Dataset path:            {c.dataset_kwargs.path}')
-    dist.print0(f'Class-conditional:       {c.dataset_kwargs.use_labels}')
-    dist.print0(f'Network architecture:    {opts.arch}')
-    dist.print0(f'Preconditioning & loss:  {opts.precond}')
-    dist.print0(f'Number of GPUs:          {dist.world_size}')
-    dist.print0(f'Batch size:              {c.batch_size}')
-    dist.print0(f'Mixed-precision:         {c.network_kwargs.use_fp16}')
-    dist.print0()
->>>>>>> 9fc5d8b3
 
     # Dry run?
     if opts.dry_run:
@@ -358,13 +339,8 @@
         return
 
     # Create output directory.
-<<<<<<< HEAD
     logger0.info('Creating output directory...')
-    if dist.get_rank() == 0:
-=======
-    dist.print0('Creating output directory...')
     if dist.rank == 0:
->>>>>>> 9fc5d8b3
         os.makedirs(c.run_dir, exist_ok=True)
         with open(os.path.join(c.run_dir, 'training_options.json'), 'wt') as f:
             json.dump(c, f, indent=2)
