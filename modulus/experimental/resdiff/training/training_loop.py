--- conflicted
+++ resolved
@@ -66,10 +66,7 @@
     data_type           = None,
     data_config         = None,
     task                = None,
-<<<<<<< HEAD
     logger0             = None      # rank 0 logger    
-=======
->>>>>>> 9fc5d8b3
 ):
     # Initialize.
     start_time = time.time()
@@ -91,13 +88,8 @@
     torch.backends.cuda.matmul.allow_fp16_reduced_precision_reduction = False
 
     # Select batch size per GPU.
-<<<<<<< HEAD
-    batch_gpu_total = batch_size // dist.get_world_size()
+    batch_gpu_total = batch_size // dist.world_size
     logger0.info(f'batch_gpu: {batch_gpu}')
-=======
-    batch_gpu_total = batch_size // dist.world_size
-    dist.print0('batch_gpu', batch_gpu)
->>>>>>> 9fc5d8b3
     if batch_gpu is None or batch_gpu > batch_gpu_total:
         batch_gpu = batch_gpu_total
     num_accumulation_rounds = batch_gpu_total // batch_gpu
@@ -208,13 +200,8 @@
         
     # Resume training from previous snapshot.
     if resume_pkl is not None:
-<<<<<<< HEAD
         logger0.info(f'Loading network weights from "{resume_pkl}"...')
-        if dist.get_rank() != 0:
-=======
-        dist.print0(f'Loading network weights from "{resume_pkl}"...')
         if dist.rank != 0:
->>>>>>> 9fc5d8b3
             torch.distributed.barrier() # rank 0 goes first
         with dnnlib.util.open_url(resume_pkl, verbose=(dist.rank == 0)) as f:
             data = pickle.load(f)
@@ -242,11 +229,7 @@
     # import pdb; pdb.set_trace()
         
     # Train.
-<<<<<<< HEAD
     logger0.info(f'Training for {total_kimg} kimg...')
-=======
-    dist.print0(f'Training for {total_kimg} kimg...')
->>>>>>> 9fc5d8b3
     cur_nimg = resume_kimg * 1000
     cur_tick = 0
     tick_start_nimg = cur_nimg
@@ -347,7 +330,6 @@
                 f.close()
                 #return 0
 
-<<<<<<< HEAD
         # Check for abort.
         logger0.info(f'dist.should_stop(): {dist.should_stop()}')
         logger0.info(f'done: {done}')
@@ -357,8 +339,6 @@
         #     dist.print0()
         #     dist.print0('Aborting...')
 
-=======
->>>>>>> 9fc5d8b3
         # Save network snapshot.
         if (snapshot_ticks is not None) and (done or cur_tick % snapshot_ticks == 0):
             data = dict(ema=ema, loss_fn=loss_fn, augment_pipe=augment_pipe, dataset_kwargs=dict(dataset_kwargs))
@@ -397,10 +377,6 @@
             
     
     # Done.
-<<<<<<< HEAD
     logger0.info('Exiting...')
-=======
-    dist.print0('Exiting...')
->>>>>>> 9fc5d8b3
 
 #----------------------------------------------------------------------------