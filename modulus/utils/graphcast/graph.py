# Copyright (c) 2023, NVIDIA CORPORATION & AFFILIATES. All rights reserved.
#
# Licensed under the Apache License, Version 2.0 (the "License");
# you may not use this file except in compliance with the License.
# You may obtain a copy of the License at
#
#     http://www.apache.org/licenses/LICENSE-2.0
#
# Unless required by applicable law or agreed to in writing, software
# distributed under the License is distributed on an "AS IS" BASIS,
# WITHOUT WARRANTIES OR CONDITIONS OF ANY KIND, either express or implied.
# See the License for the specific language governing permissions and
# limitations under the License.

import os
import torch
import pickle
import numpy as np

from torch import Tensor
from sklearn.neighbors import NearestNeighbors

from .graph_utils import (
    cell_to_adj,
    create_graph,
    create_heterograph,
    add_edge_features,
    add_node_features,
    latlon2xyz,
    get_edge_len,
)


class Graph:
    """Graph class for creating the graph2mesh, multimesh, and mesh2graph graphs.

    Parameters
    ----------
    icospheres_path : str
        Path to the icospheres pickle file.
        If the file does not exist, it will try to generate it using PyMesh.
    lat_lon_grid : Tensor
        Tensor with shape (lat, lon, 2) that includes the latitudes and longitudes
        meshgrid.
    dtype : torch.dtype, optional
        Data type of the graph, by default torch.float
    """

    def __init__(
        self, icospheres_path: str, lat_lon_grid: Tensor, dtype=torch.float
    ) -> None:
        self.dtype = dtype
        # Get or generate the icospheres
        try:
            with open(icospheres_path, "rb") as f:
                icospheres = pickle.load(f)
        except:
            from modulus.utils.graphcast.icospheres import (
<<<<<<< HEAD
                icospheres,
=======
                generate_icospheres,
>>>>>>> 3b7e1e0e
            )  # requires PyMesh

            generate_icospheres()

        self.icospheres = icospheres

        # flatten lat/lon gird
        self.lat_lon_grid_flat = lat_lon_grid.permute(2, 0, 1).view(2, -1).permute(1, 0)

    def create_mesh_graph(self, verbose: bool = True) -> Tensor:
        """Create the multimesh graph.

        Parameters
        ----------
        verbose : bool, optional
            verbosity, by default True

        Returns
        -------
        DGLGraph
            Multimesh graph.
        """
        # create the bi-directional mesh graph
        multimesh_faces = np.concatenate(
            (
                self.icospheres["order_0_faces"],
                self.icospheres["order_1_faces"],
                self.icospheres["order_2_faces"],
                self.icospheres["order_3_faces"],
                self.icospheres["order_4_faces"],
                self.icospheres["order_5_faces"],
                self.icospheres["order_6_faces"],
            )
        )
        src, dst = cell_to_adj(multimesh_faces)
        mesh_graph = create_graph(
            src, dst, to_bidirected=True, add_self_loop=False, dtype=torch.int32
        )
        mesh_pos = torch.tensor(
            self.icospheres["order_6_vertices"], dtype=torch.float32
        )
        mesh_graph = add_edge_features(mesh_graph, mesh_pos)
        mesh_graph = add_node_features(mesh_graph, mesh_pos)
        # ensure fields set to dtype to avoid later conversions
        mesh_graph.ndata["x"] = mesh_graph.ndata["x"].to(dtype=self.dtype)
        mesh_graph.edata["x"] = mesh_graph.edata["x"].to(dtype=self.dtype)
        if verbose:
            print("mesh graph:", mesh_graph)
        return mesh_graph

    def create_g2m_graph(self, verbose: bool = True) -> Tensor:

        """Create the graph2mesh graph.

        Parameters
        ----------
        verbose : bool, optional
            verbosity, by default True

        Returns
        -------
        DGLGraph
            Graph2mesh graph.
        """
        # get the max edge length of icosphere order 6
        edge_src = self.icospheres["order_6_vertices"][
            self.icospheres["order_6_faces"][:, 0]
        ]
        edge_dst = self.icospheres["order_6_vertices"][
            self.icospheres["order_6_faces"][:, 1]
        ]
        edge_len_1 = np.max(get_edge_len(edge_src, edge_dst))
        edge_src = self.icospheres["order_6_vertices"][
            self.icospheres["order_6_faces"][:, 0]
        ]
        edge_dst = self.icospheres["order_6_vertices"][
            self.icospheres["order_6_faces"][:, 2]
        ]
        edge_len_2 = np.max(get_edge_len(edge_src, edge_dst))
        edge_src = self.icospheres["order_6_vertices"][
            self.icospheres["order_6_faces"][:, 1]
        ]
        edge_dst = self.icospheres["order_6_vertices"][
            self.icospheres["order_6_faces"][:, 2]
        ]
        edge_len_3 = np.max(get_edge_len(edge_src, edge_dst))
        edge_len = max([edge_len_1, edge_len_2, edge_len_3])

        # create the grid2mesh bipartite graph
        cartesian_grid = latlon2xyz(self.lat_lon_grid_flat)
        n_nbrs = 4
        neighbors = NearestNeighbors(n_neighbors=n_nbrs).fit(
            self.icospheres["order_6_vertices"]
        )
        distances, indices = neighbors.kneighbors(cartesian_grid)

        src, dst = [], []
        for i in range(len(cartesian_grid)):
            for j in range(n_nbrs):
                if distances[i][j] <= 0.6 * edge_len:
                    src.append(i)
                    dst.append(indices[i][j])
                    # NOTE this gives 1,625,716 edges, in the paper it is 1,618,746
                    # this number is very sensitive to the chosen edge_len, not clear
                    # in the paper what they use.

        g2m_graph = create_heterograph(
            src, dst, ("grid", "g2m", "mesh"), dtype=torch.int32
        )  # number of edges is 3114720, exactly matches with the paper
        g2m_graph.srcdata["pos"] = cartesian_grid.to(torch.float32)
        g2m_graph.dstdata["pos"] = torch.tensor(
            self.icospheres["order_6_vertices"], dtype=torch.float32
        )  # TODO check this
        g2m_graph = add_edge_features(
            g2m_graph, (g2m_graph.srcdata["pos"], g2m_graph.dstdata["pos"])
        )
        # avoid potential conversions at later points
        g2m_graph.srcdata["pos"] = g2m_graph.srcdata["pos"].to(dtype=self.dtype)
        g2m_graph.dstdata["pos"] = g2m_graph.dstdata["pos"].to(dtype=self.dtype)
        g2m_graph.ndata["pos"]["grid"] = g2m_graph.ndata["pos"]["grid"].to(
            dtype=self.dtype
        )
        g2m_graph.ndata["pos"]["mesh"] = g2m_graph.ndata["pos"]["mesh"].to(
            dtype=self.dtype
        )
        g2m_graph.edata["x"] = g2m_graph.edata["x"].to(dtype=self.dtype)
        if verbose:
            print("g2m graph:", g2m_graph)
        return g2m_graph

    def create_m2g_graph(self, verbose: bool = True) -> Tensor:
        """Create the mesh2grid graph.

        Parameters
        ----------
        verbose : bool, optional
            verbosity, by default True

        Returns
        -------
        DGLGraph
            Mesh2grid graph.
        """
        # create the mesh2grid bipartite graph
        cartesian_grid = latlon2xyz(self.lat_lon_grid_flat)
        n_nbrs = 1
        neighbors = NearestNeighbors(n_neighbors=n_nbrs).fit(
            self.icospheres["order_6_face_centroid"]
        )
        _, indices = neighbors.kneighbors(cartesian_grid)
        indices = indices.flatten()

        src = [p for i in indices for p in self.icospheres["order_6_faces"][i]]
        dst = [i for i in range(len(cartesian_grid)) for _ in range(3)]
        m2g_graph = create_heterograph(
            src, dst, ("mesh", "m2g", "grid"), dtype=torch.int32
        )  # number of edges is 3114720, exactly matches with the paper
        m2g_graph.srcdata["pos"] = torch.tensor(
            self.icospheres["order_6_vertices"], dtype=torch.float32
        )
        m2g_graph.dstdata["pos"] = cartesian_grid.to(dtype=torch.float32)
        m2g_graph = add_edge_features(
            m2g_graph, (m2g_graph.srcdata["pos"], m2g_graph.dstdata["pos"])
        )
        # avoid potential conversions at later points
        m2g_graph.srcdata["pos"] = m2g_graph.srcdata["pos"].to(dtype=self.dtype)
        m2g_graph.dstdata["pos"] = m2g_graph.dstdata["pos"].to(dtype=self.dtype)
        m2g_graph.ndata["pos"]["grid"] = m2g_graph.ndata["pos"]["grid"].to(
            dtype=self.dtype
        )
        m2g_graph.ndata["pos"]["mesh"] = m2g_graph.ndata["pos"]["mesh"].to(
            dtype=self.dtype
        )
        m2g_graph.edata["x"] = m2g_graph.edata["x"].to(dtype=self.dtype)

        if verbose:
            print("m2g graph:", m2g_graph)
        return m2g_graph<|MERGE_RESOLUTION|>--- conflicted
+++ resolved
@@ -56,11 +56,7 @@
                 icospheres = pickle.load(f)
         except:
             from modulus.utils.graphcast.icospheres import (
-<<<<<<< HEAD
-                icospheres,
-=======
                 generate_icospheres,
->>>>>>> 3b7e1e0e
             )  # requires PyMesh
 
             generate_icospheres()
