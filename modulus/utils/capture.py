# Copyright (c) 2023, NVIDIA CORPORATION & AFFILIATES. All rights reserved.
#
# Licensed under the Apache License, Version 2.0 (the "License");
# you may not use this file except in compliance with the License.
# You may obtain a copy of the License at
#
#     http://www.apache.org/licenses/LICENSE-2.0
#
# Unless required by applicable law or agreed to in writing, software
# distributed under the License is distributed on an "AS IS" BASIS,
# WITHOUT WARRANTIES OR CONDITIONS OF ANY KIND, either express or implied.
# See the License for the specific language governing permissions and
# limitations under the License.

import functools
import torch
import logging
from logging import Logger
from typing import Union, Any, Callable, NewType, Dict, Optional
from contextlib import nullcontext

import modulus

float16 = NewType("float16", torch.float16)
bfloat16 = NewType("bfloat16", torch.bfloat16)
optim = NewType("optim", torch.optim)


class _StaticCapture(object):
    """Base class for StaticCapture decorator.

    This class should not be used, rather StaticCaptureTraining and StaticCaptureEvaluate
    should be used instead for training and evaluation functions.
    """

    # Grad scaler and checkpoint class variables use for checkpoint saving and loading
    # Since an instance of Static capture does not exist for checkpoint functions
    # one must use class functions to access state dicts
    _amp_scalers = {}
    _amp_scaler_checkpoints = {}
    _logger = logging.getLogger("capture")

    def __new__(cls, *args, **kwargs):
        obj = super(_StaticCapture, cls).__new__(cls)
        obj.amp_scalers = cls._amp_scalers
        obj.amp_scaler_checkpoints = cls._amp_scaler_checkpoints
        obj.logger = cls._logger
        return obj

    def __init__(
        self,
<<<<<<< HEAD
        model: "modulus.Module",
=======
        model: modulus.models.Module,
>>>>>>> 38836898
        optim: Union[optim, None] = None,
        logger: Union[Logger, None] = None,
        use_graphs: bool = True,
        use_autocast: bool = True,
        use_gradscaler: bool = True,
        cuda_graph_warmup: int = 11,
        amp_type: Union[float16, bfloat16] = torch.float16,
        label: Optional[str] = None,
    ):
        self.logger = logger if logger else self.logger
        # Checkpoint label (used for gradscaler)
        self.label = label if label else f"scaler_{len(self.amp_scalers.keys())}"

        # DDP fix
        if not isinstance(model, modulus.models.Module) and hasattr(model, "module"):
            model = model.module

        if not isinstance(model, modulus.models.Module):
            self.logger.error("Model not a Modulus Module!")
            raise ValueError("Model not a Modulus Module!")
        self.model = model

        self.optim = optim
        self.eval = False
        self.no_grad = False

        # Set up toggles for optimizations
        assert (
            amp_type == torch.float16 or amp_type == torch.bfloat16
        ), "AMP type must be torch.float16 or torch.bfloat16"
        # CUDA device
        if "cuda" in str(self.model.device):
            # CUDA graphs
            if use_graphs and not self.model.meta.cuda_graphs:
                self.logger.warning(
                    f"Model {model.meta.name} does not support CUDA graphs, turning off"
                )
                use_graphs = False
            self.cuda_graphs_enabled = use_graphs

            # AMP GPU
            if not self.model.meta.amp_gpu:
                self.logger.warning(
                    f"Model {model.meta.name} does not support AMP on GPUs, turning off"
                )
                use_autocast = False
                use_gradscaler = False
            self.use_gradscaler = use_gradscaler
            self.use_autocast = use_autocast

            self.amp_device = "cuda"
            # Check if bfloat16 is suppored on the GPU
            if amp_type == torch.bfloat16 and not torch.cuda.is_bf16_supported():
                self.logger.warning(
                    f"Current CUDA device does not support bfloat16, falling back to float16"
                )
                amp_type = torch.float16
            self.amp_dtype = amp_type
            # Gradient Scaler
            scaler_enabled = self.use_gradscaler and amp_type == torch.float16
            self.scaler = self._init_amp_scaler(scaler_enabled, self.logger)

            self.replay_stream = torch.cuda.current_stream(self.model.device)
        # CPU device
        else:
            self.cuda_graphs_enabled = False
            # AMP CPU
            if use_autocast and not self.model.meta.amp_cpu:
                self.logger.warning(
                    f"Model {model.meta.name} does not support AMP on CPUs, turning off"
                )
                use_autocast = False

            self.use_autocast = use_autocast
            self.amp_device = "cpu"
            # Only float16 is supported on CPUs
            # https://pytorch.org/docs/stable/amp.html#cpu-op-specific-behavior
            if amp_type == torch.float16 and use_autocast:
                self.logger.warning(
                    f"torch.float16 not supported for CPU AMP, switching to torch.bfloat16"
                )
                amp_type = torch.bfloat16
            self.amp_dtype = torch.bfloat16
            # Gradient Scaler (not enabled)
            self.scaler = self._init_amp_scaler(False, self.logger)
            self.replay_stream = None

        if self.cuda_graphs_enabled:
            self.graph = torch.cuda.CUDAGraph()

        self.output = None
        self.iteration = 0
        self.cuda_graph_warmup = cuda_graph_warmup  # Default for DDP = 11

    def __call__(self, fn: Callable) -> Callable:
        self.function = fn

        @functools.wraps(fn)
        def decorated(*args: Any, **kwds: Any) -> Any:
            """Training step decorator function"""

            with torch.no_grad() if self.no_grad else nullcontext():
                if self.cuda_graphs_enabled:
                    self._cuda_graph_forward(*args, **kwds)
                else:
                    self._zero_grads()
                    self.output = self._amp_forward(*args, **kwds)

                if not self.eval:
                    # Update model parameters
                    self.scaler.step(self.optim)
                    self.scaler.update()

            return self.output

        return decorated

    def _cuda_graph_forward(self, *args: Any, **kwargs: Any) -> Any:
        """Forward training step with CUDA graphs

        Returns
        -------
        Any
            Output of neural network forward
        """
        # Graph warm up
        if self.iteration < self.cuda_graph_warmup:
            warmup_stream = torch.cuda.Stream()
            self._zero_grads()
            with torch.cuda.stream(warmup_stream):
                output = self._amp_forward(*args, **kwargs)
                self.output = output.detach()
            torch.cuda.current_stream().wait_stream(warmup_stream)
        # CUDA Graphs
        else:
            # Graph record
            if self.iteration == self.cuda_graph_warmup:
                self.logger.warning(f"Recording graph of '{self.function.__name__}'")
                self._zero_grads()
                with torch.cuda.graph(self.graph):
                    output = self._amp_forward(*args, **kwargs)
                    self.output = output.detach()
            # Graph replay
            with torch.cuda.stream(self.replay_stream):
                self.graph.replay()

        self.iteration += 1
        return self.output

    def _zero_grads(self):
        """Zero gradients

        Default to `set_to_none` since this will in general have lower memory
        footprint, and can modestly improve performance.

        Note
        ----
        Zeroing gradients can potentially cause an invalid CUDA memory access in another
        graph. However if your graph involves gradients, you much set your gradients to none.
        If there is already a graph recorded that includes these gradients, this will error.
        Use the `NoGrad` version of capture to avoid this issue for inferencers / validators.
        """
        # Skip zeroing if no grad is being used
        if self.no_grad:
            return

        try:
            self.optim.zero_grad(set_to_none=True)
        except:
            if self.optim:
                self.optim.zero_grad()
            # For apex optim support and eval mode (need to reset model grads)
            self.model.zero_grad(set_to_none=True)

    def _amp_forward(self, *args, **kwargs) -> Any:
        """Compute loss and gradients (if training) with AMP

        Returns
        -------
        Any
            Output of neural network forward
        """
        with torch.autocast(
            self.amp_device, enabled=self.use_autocast, dtype=self.amp_dtype
        ):
            output = self.function(*args, **kwargs)

        if not self.eval:
            # In training mode output should be the loss
            self.scaler.scale(output).backward()
        return output

    def _init_amp_scaler(
        self, scaler_enabled: bool, logger: Logger
    ) -> torch.cuda.amp.GradScaler:
        # Create gradient scaler
        scaler = torch.cuda.amp.GradScaler(enabled=scaler_enabled)
        # Store scaler in class variable
        self.amp_scalers[self.label] = scaler
        logging.debug(f"Created gradient scaler {self.label}")

        # If our checkpoint dictionary has weights for this scaler lets load
        if self.label in self.amp_scaler_checkpoints:
            try:
                scaler.load_state_dict(self.amp_scaler_checkpoints[self.label])
                del self.amp_scaler_checkpoints[self.label]
                self.logger.info(f"Loaded grad scaler state dictionary {self.label}.")
            except Exception as e:
                self.logger.error(
                    f"Failed to load grad scaler {self.label} state dict from saved "
                    + "checkpoints. Did you switch the ordering of declared static captures?"
                )
                raise ValueError(e)
        return scaler

    @classmethod
    def state_dict(cls) -> Dict[str, Any]:
        """Class method for accsessing the StaticCapture state dictionary.
        Use this in a training checkpoint function.

        Returns
        -------
        Dict[str, Any]
            Dictionary of states to save for file
        """
        scaler_states = {}
        for key, value in cls._amp_scalers.items():
            scaler_states[key] = value.state_dict()

        return scaler_states

    @classmethod
    def load_state_dict(cls, state_dict: Dict[str, Any]) -> None:
        """Class method for loading a StaticCapture state dictionary.
        Use this in a training checkpoint function.

        Returns
        -------
        Dict[str, Any]
            Dictionary of states to save for file
        """
        scaler_states = {}
        for key, value in state_dict.items():
            # If scaler has been created already load the weights
            if key in cls._amp_scalers:
                try:
                    cls._amp_scalers[key].load_state_dict(value)
                    cls._logger.info(f"Loaded grad scaler state dictionary {key}.")
                except Exception as e:
                    cls._logger.error(
                        f"Failed to load grad scaler state dict with id {key}."
                        + " Something went wrong!"
                    )
                    raise ValueError(e)
            # Otherwise store in checkpoints for later use
            else:
                cls._amp_scaler_checkpoints[key] = value

    @classmethod
    def reset_state(cls):
        cls._amp_scalers = {}
        cls._amp_scaler_checkpoints = {}


class StaticCaptureTraining(_StaticCapture):
    """A performance optimization decorator for PyTorch training functions.

    This class should be initialized as a decorator on a function that computes the
    forward pass of the neural network and loss function. The user should only call the
    defind training step function. This will apply optimizations including: AMP and
    Cuda Graphs.

    Parameters
    ----------
    model : modulus.models.Module
        Modulus Model
    optim : torch.optim
        Optimizer
    logger : Union[Logger, None], optional
        Modulus Launch Logger, by default None
    use_graphs : bool, optional
        Toggle CUDA graphs if supported by model, by default True
    use_amp : bool, optional
        Toggle AMP if supported by mode, by default True
    cuda_graph_warmup : int, optional
        Number of warmup steps for cuda graphs, by default 11
    amp_type : Union[float16, bfloat16], optional
        Auto casting type for AMP, by default torch.float16
    label : Optional[str, None], optional
        Static capture checkpoint label, by default None

    Raises
    ------
    ValueError
        If the model provided is not a modulus.models.Module. I.e. has no meta data.

    Example
    -------
    >>> # Create model
    >>> model = modulus.models.mlp.FullyConnected(2, 64, 2)
    >>> input = torch.rand(8, 2)
    >>> output = torch.rand(8, 2)
    >>> # Create optimizer
    >>> optim = torch.optim.Adam(model.parameters(), lr=0.001)
    >>> # Create training step function with optimization wrapper
    >>> @StaticCaptureTraining(model=model, optim=optim)
    ... def training_step(model, invar, outvar):
    ...     predvar = model(invar)
    ...     loss = torch.sum(torch.pow(predvar - outvar, 2))
    ...     return loss
    ...
    >>> # Sample training loop
    >>> for i in range(3):
    ...     loss = training_step(model, input, output)
    ...

    Note
    ----
    Static captures must be checkpointed when training using the `state_dict()` if AMP
    is being used with gradient scaler. By default, this requires static captures to be
    instantiated in the same order as when they were checkpointed. The label parameter
    can be used to relax/circumvent this ordering requirement.

    Note
    ----
    Capturing multiple cuda graphs in a single program can lead to potential invalid CUDA
    memory access errors on some systems. Prioritize capturing training graphs when this
    occurs.
    """

    def __init__(
        self,
<<<<<<< HEAD
        model: "modulus.Module",
=======
        model: modulus.models.Module,
>>>>>>> 38836898
        optim: torch.optim,
        logger: Union[Logger, None] = None,
        use_graphs: bool = True,
        use_amp: bool = True,
        cuda_graph_warmup: int = 11,
        amp_type: Union[float16, bfloat16] = torch.float16,
        label: Optional[str] = None,
    ):
        super().__init__(
            model,
            optim,
            logger,
            use_graphs,
            use_amp,
            use_amp,
            cuda_graph_warmup,
            amp_type,
            label,
        )


class StaticCaptureEvaluateNoGrad(_StaticCapture):

    """An performance optimization decorator for PyTorch no grad evaluation.

    This class should be initialized as a decorator on a function that computes run the
    forward pass of the model that does not require gradient calculations. This is the
    recommended method to use for inference and validation methods.

    Parameters
    ----------
    model : modulus.models.Module
        Modulus Model
    logger : Union[Logger, None], optional
        Modulus Launch Logger, by default None
    use_graphs : bool, optional
        Toggle CUDA graphs if supported by model, by default True
    use_amp : bool, optional
        Toggle AMP if supported by mode, by default True
    cuda_graph_warmup : int, optional
        Number of warmup steps for cuda graphs, by default 11
    amp_type : Union[float16, bfloat16], optional
        Auto casting type for AMP, by default torch.float16
    label : Optional[str, None], optional
        Static capture checkpoint label, by default None

    Raises
    ------
    ValueError
        If the model provided is not a modulus.models.Module. I.e. has no meta data.

    Example
    -------
    >>> # Create model
    >>> model = modulus.models.mlp.FullyConnected(2, 64, 2)
    >>> input = torch.rand(8, 2)
    >>> # Create evaluate function with optimization wrapper
    >>> @StaticCaptureEvaluateNoGrad(model=model)
    ... def eval_step(model, invar):
    ...     predvar = model(invar)
    ...     return predvar
    ...
    >>> output = eval_step(model, input)
    >>> output.size()
    torch.Size([8, 2])

    Note
    ----
    Capturing multiple cuda graphs in a single program can lead to potential invalid CUDA
    memory access errors on some systems. Prioritize capturing training graphs when this
    occurs.
    """

    def __init__(
        self,
<<<<<<< HEAD
        model: "modulus.Module",
=======
        model: modulus.models.Module,
>>>>>>> 38836898
        logger: Union[Logger, None] = None,
        use_graphs: bool = True,
        use_amp: bool = True,
        cuda_graph_warmup: int = 11,
        amp_type: Union[float16, bfloat16] = torch.float16,
        label: Optional[str] = None,
    ):
        super().__init__(
            model,
            None,
            logger,
            use_graphs,
            use_amp,
            False,
            cuda_graph_warmup,
            amp_type,
            label,
        )
        self.eval = True  # No optimizer/scaler calls
        self.no_grad = True  # No grad context and no grad zeroing<|MERGE_RESOLUTION|>--- conflicted
+++ resolved
@@ -49,11 +49,7 @@
 
     def __init__(
         self,
-<<<<<<< HEAD
         model: "modulus.Module",
-=======
-        model: modulus.models.Module,
->>>>>>> 38836898
         optim: Union[optim, None] = None,
         logger: Union[Logger, None] = None,
         use_graphs: bool = True,
@@ -386,11 +382,7 @@
 
     def __init__(
         self,
-<<<<<<< HEAD
         model: "modulus.Module",
-=======
-        model: modulus.models.Module,
->>>>>>> 38836898
         optim: torch.optim,
         logger: Union[Logger, None] = None,
         use_graphs: bool = True,
@@ -466,11 +458,7 @@
 
     def __init__(
         self,
-<<<<<<< HEAD
         model: "modulus.Module",
-=======
-        model: modulus.models.Module,
->>>>>>> 38836898
         logger: Union[Logger, None] = None,
         use_graphs: bool = True,
         use_amp: bool = True,
