--- conflicted
+++ resolved
@@ -15,23 +15,11 @@
 import torch
 import torch.nn as nn
 from torch import Tensor
-<<<<<<< HEAD
-=======
-
-try:
-    from pylibcugraphops import make_mfg_csr, make_fg_csr
-except ImportError:
-    make_mfg_csr = None
-    make_fg_csr = None
->>>>>>> 2040e330
 
 from typing import Any
 from dataclasses import dataclass
 
-<<<<<<< HEAD
 from .utils import set_checkpoint_fn, CuGraphCSC
-=======
->>>>>>> 2040e330
 from .mlp import MLP
 from .processor import Processor
 from .utils import set_checkpoint_fn
