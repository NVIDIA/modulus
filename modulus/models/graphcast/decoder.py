--- conflicted
+++ resolved
@@ -436,7 +436,6 @@
 
     def forward(
         self, m2g_efeat: Tensor, grid_nfeat: Tensor, mesh_nfeat: Tensor
-<<<<<<< HEAD
     ) -> Tensor:
         if self.static_graph is None:
             self.static_graph = self.graph.to_static_csc()
@@ -447,11 +446,6 @@
         cat_feat = agg_concat_e2n(
             grid_nfeat, efeat, self.static_graph, self.aggregation
         )
-=======
-    ) -> Tensor:  # pragma: no cover
-        efeat = self.edge_TMLP(m2g_efeat, mesh_nfeat, grid_nfeat, self.graph)
-        cat_feat = agg_concat_e2n(grid_nfeat, efeat, self.graph, self.aggregation)
->>>>>>> 3b7e1e0e
         dst_feat = self.node_MLP(cat_feat) + grid_nfeat
         return dst_feat
 
