# Copyright (c) 2023, NVIDIA CORPORATION & AFFILIATES. All rights reserved.
#
# Licensed under the Apache License, Version 2.0 (the "License");
# you may not use this file except in compliance with the License.
# You may obtain a copy of the License at
#
#     http://www.apache.org/licenses/LICENSE-2.0
#
# Unless required by applicable law or agreed to in writing, software
# distributed under the License is distributed on an "AS IS" BASIS,
# WITHOUT WARRANTIES OR CONDITIONS OF ANY KIND, either express or implied.
# See the License for the specific language governing permissions and
# limitations under the License.

from typing import Union

import numpy as np
import torch

from .histogram import cdf as cdf_function

Tensor = torch.Tensor


@torch.jit.script
def kcrps(pred: Tensor, obs: Tensor, dim: int = 0):
    """
    Computes the local Continuous Ranked Probability Score (CRPS) by using
    the kernel version of CRPS

    Creates a map of CRPS and does not accumulate over lat/lon regions.
    Computes:
        CRPS(X, y) = E[X - y] - 0.5 E[X-X']

    Parameters
    ----------
    pred : Tensor
        Tensor containing the ensemble predictions. The ensemble dimension
        is assumed to be the leading dimension unless 'dim' is specified.
    obs : Union[Tensor, np.ndarray]
        Tensor or array containing an observation over which the CRPS is computed
        with respect to.
    dim : int, optional
        The dimension over which to compute the CRPS, assumed to be 0.

    Returns
    -------
    Tensor
        Map of CRPS
    """
    pred = pred.unsqueeze(0).transpose(0, dim + 1).squeeze(dim + 1)
    n = pred.shape[0]
    _crps = 0.0 * obs
    for i in range(n):
        x_i = pred[i]
        x_j = pred[i:]
        _crps += torch.abs(x_i - obs) / n
        _crps -= torch.sum(torch.abs(x_i[None] - x_j) / n, dim=0) / n
    return _crps


def _crps_gaussian(mean: Tensor, std: Tensor, obs: Union[Tensor, np.ndarray]) -> Tensor:
    """
    Computes the local Continuous Ranked Probability Score (CRPS)
    using assuming that the forecast distribution is normal.

    Creates a map of CRPS and does not accumulate over lat/lon regions.
    
    Computes:

    .. math::
        
        CRPS(mean, std, y) = std * [ \\frac{1}{\\sqrt{\\pi}}} - 2 \\phi ( \\frac{x-mean}{std} ) -
                ( \\frac{x-mean}{std} ) * (2 \\Phi(\\frac{x-mean}{std}) - 1) ]

    where \\phi and \\Phi are the normal gaussian pdf/cdf respectively.

    Parameters
    ----------
    mean : Tensor
        Tensor of mean of forecast distribution.
    std : Tensor
        Tensor of standard deviation of forecast distribution.
    obs : Union[Tensor, np.ndarray]
        Tensor or array containing an observation over which the CRPS is computed
        with respect to. Broadcasting dimensions must be compatible with the non-zeroth
        dimensions of bins and cdf.

    Returns
    -------
    Tensor
        Map of CRPS
    """
    if isinstance(obs, np.ndarray):
        obs = torch.from_numpy(obs).to(mean.device)
    # Check shape compatibility
    if mean.shape != std.shape:
        raise ValueError(
            "Mean and standard deviation must have"
            + "compatible shapes but found"
            + str(mean.shape)
            + " and "
            + str(std.shape)
            + "."
        )
    if mean.shape != obs.shape:
        raise ValueError(
            "Mean and obs must have"
            + "compatible shapes but found"
            + str(mean.shape)
            + " and "
            + str(obs.shape)
            + "."
        )

    d = (obs - mean) / std
    phi = torch.exp(-0.5 * d**2) / torch.sqrt(torch.as_tensor(2 * torch.pi))

    # Note, simplified expression below is not exactly Gaussian CDF
    Phi = torch.erf(d / torch.sqrt(torch.as_tensor(2.0)))

    return std * (2 * phi + d * Phi - 1.0 / torch.sqrt(torch.as_tensor(torch.pi)))


def _crps_from_cdf(
    bin_edges: Tensor, cdf: Tensor, obs: Union[Tensor, np.ndarray]
) -> Tensor:
    """Computes the local Continuous Ranked Probability Score (CRPS)
    using a cumulative distribution function.

    Creates a map of CRPS and does not accumulate over lat/lon regions.
    
    Computes:
    
    .. math::

        CRPS(X, y) = int[ (F(x) - 1[x - y])^2 ] dx
        
    where F is the empirical cdf of X.

    Parameters
    ----------
    bins_edges : Tensor
        Tensor [N+1, ...] containing bin edges. The leading dimension must represent the
        N+1 bin edges.
    cdf : Tensor
        Tensor [N, ...] containing a cdf, defined over bins. The non-zeroth dimensions
        of bins and cdf must be compatible.
    obs : Union[Tensor, np.ndarray]
        Tensor or array containing an observation over which the CRPS is computed
        with respect to. Broadcasting dimensions must be compatible with the non-zeroth
        dimensions of bins and cdf.

    Returns
    -------
    Tensor
        Map of CRPS
    """
    if isinstance(obs, np.ndarray):
        obs = torch.from_numpy(obs).to(cdf.device)
    if bin_edges.shape[1:] != cdf.shape[1:]:
        raise ValueError(
            "Expected bins and cdf to have compatible non-zeroth dimensions but have shapes"
            + str(bin_edges.shape[1:])
            + " and "
            + str(cdf.shape[1:])
            + "."
        )
    if bin_edges.shape[1:] != obs.shape:
        raise ValueError(
            "Expected bins and observations to have compatible broadcasting dimensions but have shapes"
            + str(bin_edges.shape[1:])
            + " and "
            + str(obs.shape)
            + "."
        )
    if bin_edges.shape[0] != cdf.shape[0] + 1:
        raise ValueError(
            "Expected zeroth dimension of cdf to be equal to the zeroth dimension of bins + 1 but have shapes"
            + str(bin_edges.shape[0])
            + " and "
            + str(cdf.shape[0])
            + "+1."
        )
    dbins = bin_edges[1, ...] - bin_edges[0, ...]
    bin_mids = 0.5 * (bin_edges[1:] + bin_edges[:-1])
    obs = torch.ge(bin_mids, obs).int()
    return torch.sum(torch.abs(cdf - obs) ** 2 * dbins, dim=0)


def _crps_from_counts(
    bin_edges: Tensor, counts: Tensor, obs: Union[Tensor, np.ndarray]
) -> Tensor:
    """Computes the local Continuous Ranked Probability Score (CRPS)
    using a histogram of counts.

    Creates a map of CRPS and does not accumulate over lat/lon regions.
    
    Computes:
       
    .. math::

        CRPS(X, y) = int[ (F(x) - 1[x - y])^2 ] dx
    
    where F is the empirical cdf of X.

    Parameters
    ----------
    bins_edges : Tensor
        Tensor [N+1, ...] containing bin edges. The leading dimension must represent the
        N+1 bin edges.
    counts : Tensor
        Tensor [N, ...] containing counts, defined over bins. The non-zeroth dimensions
        of bins and counts must be compatible.
    obs : Union[Tensor, np.ndarray]
        Tensor or array containing an observation over which the CRPS is computed
        with respect to. Broadcasting dimensions must be compatible with the non-zeroth
        dimensions of bins and counts.

    Returns
    -------
    Tensor
        Map of CRPS
    """
    if isinstance(obs, np.ndarray):
        obs = torch.from_numpy(obs).to(counts.device)
    if bin_edges.shape[1:] != counts.shape[1:]:
        raise ValueError(
            "Expected bins and cdf to have compatible non-zeroth dimensions but have shapes"
            + str(bin_edges.shape[1:])
            + " and "
            + str(counts.shape[1:])
            + "."
        )
    if bin_edges.shape[1:] != obs.shape:
        raise ValueError(
            "Expected bins and observations to have compatible broadcasting dimensions but have shapes"
            + str(bin_edges.shape[1:])
            + " and "
            + str(obs.shape)
            + "."
        )
    if bin_edges.shape[0] != counts.shape[0] + 1:
        raise ValueError(
            "Expected zeroth dimension of cdf to be equal to the zeroth dimension of bins + 1 but have shapes"
            + str(bin_edges.shape[0])
            + " and "
            + str(counts.shape[0])
            + "+1."
        )
    cdf_hat = torch.cumsum(counts / torch.sum(counts, dim=0), dim=0)
    return _crps_from_cdf(bin_edges, cdf_hat, obs)


def crps(
    pred: Tensor, obs: Union[Tensor, np.ndarray], dim: int = 0, method: str = "kernel"
) -> Tensor:
    """
    Computes the local Continuous Ranked Probability Score (CRPS) by either
    computing a histogram and CDF of the predictions, or using the kernel definition.

    Creates a map of CRPS and does not accumulate over lat/lon regions.
    
    Computes:
<<<<<<< HEAD
        
    .. math::

        CRPS(X, y) = int[ (F(x) - 1[x - y])^2 ] dx
        
    where F is the empirical cdf of X.
=======
        CRPS(x, y) = E[X-y] - 0.5*E[X-X'] if B < 100
        CRPS(X, y) = int[ (F(x) - 1[x - y])^2 ] dx otherwise
        where F is the empirical cdf of X.
>>>>>>> f7669225

    Parameters
    ----------
    pred : Tensor
        Tensor containing the ensemble predictions.
    obs : Union[Tensor, np.ndarray]
        Tensor or array containing an observation over which the CRPS is computed
        with respect to.
    dim : int, Optional
        Dimension with which to calculate the CRPS over, the ensemble dimension.
        Assumed to be zero.
    method: str, Optional
        The method to calculate the crps. Can either be "kernel" or "histogram".

    Returns
    -------
    Tensor
        Map of CRPS
    """
    if method not in ["kernel", "histogram"]:
        raise ValueError("Method must either be 'kernel' or 'histogram'.")

    n = pred.shape[dim]
    pred = pred.unsqueeze(0).transpose(0, dim + 1).squeeze(dim + 1)
    obs = torch.as_tensor(obs, device=pred.device, dtype=pred.dtype)
    if method == "kernel":
        return kcrps(pred, obs, dim=0)
    else:
        number_of_bins = max(int(np.sqrt(n)), 100)
        bin_edges, cdf = cdf_function(pred, bins=number_of_bins)
        _crps = _crps_from_cdf(bin_edges, cdf, obs)
        return _crps<|MERGE_RESOLUTION|>--- conflicted
+++ resolved
@@ -262,18 +262,14 @@
     Creates a map of CRPS and does not accumulate over lat/lon regions.
     
     Computes:
-<<<<<<< HEAD
         
     .. math::
 
-        CRPS(X, y) = int[ (F(x) - 1[x - y])^2 ] dx
+        CRPS(x, y) = E[X-y] - 0.5*E[X-X'] if B < 100
+        CRPS(X, y) = int[ (F(x) - 1[x - y])^2 ] dx otherwise
         
     where F is the empirical cdf of X.
-=======
-        CRPS(x, y) = E[X-y] - 0.5*E[X-X'] if B < 100
-        CRPS(X, y) = int[ (F(x) - 1[x - y])^2 ] dx otherwise
-        where F is the empirical cdf of X.
->>>>>>> f7669225
+
 
     Parameters
     ----------
