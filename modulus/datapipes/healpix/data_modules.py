--- conflicted
+++ resolved
@@ -606,13 +606,10 @@
                     batch_size=self.batch_size,
                 )
 
-<<<<<<< HEAD
-=======
         dataset = dataset.sel(
             channel_in=self.input_variables,
             channel_out=self.output_variables,
         )
->>>>>>> afb4e63c
         if self.constants is not None:
             dataset = dataset.sel(channel_c=list(self.constants.values()))
 
@@ -1044,13 +1041,10 @@
                     batch_size=self.batch_size,
                 )
 
-<<<<<<< HEAD
-=======
         dataset = dataset.sel(
             channel_in=self.input_variables + coupled_variables,
             channel_out=self.output_variables,
         )
->>>>>>> afb4e63c
         if self.constants is not None:
             dataset = dataset.sel(channel_c=list(self.constants.values()))
 
