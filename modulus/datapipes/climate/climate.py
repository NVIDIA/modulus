# SPDX-FileCopyrightText: Copyright (c) 2023 - 2024 NVIDIA CORPORATION & AFFILIATES.
# SPDX-FileCopyrightText: All rights reserved.
# SPDX-License-Identifier: Apache-2.0
#
# Licensed under the Apache License, Version 2.0 (the "License");
# you may not use this file except in compliance with the License.
# You may obtain a copy of the License at
#
#     http://www.apache.org/licenses/LICENSE-2.0
#
# Unless required by applicable law or agreed to in writing, software
# distributed under the License is distributed on an "AS IS" BASIS,
# WITHOUT WARRANTIES OR CONDITIONS OF ANY KIND, either express or implied.
# See the License for the specific language governing permissions and
# limitations under the License.


import json
from abc import ABC, abstractmethod
from datetime import datetime, timedelta
from itertools import chain

import h5py
import netCDF4 as nc
import numpy as np
import torch

try:
    import nvidia.dali as dali
    import nvidia.dali.plugin.pytorch as dali_pth
except ImportError:
    raise ImportError(
        "DALI dataset requires NVIDIA DALI package to be installed. "
        + "The package can be installed at:\n"
        + "https://docs.nvidia.com/deeplearning/dali/user-guide/docs/installation.html"
    )

from dataclasses import dataclass
from pathlib import Path
from typing import Callable, Iterable, List, Mapping, Tuple, Union

from scipy.io import netcdf_file

from modulus.datapipes.climate.utils.invariant import latlon_grid
from modulus.datapipes.climate.utils.zenith_angle import cos_zenith_angle
from modulus.datapipes.datapipe import Datapipe
from modulus.datapipes.meta import DatapipeMetaData
from modulus.launch.logging import PythonLogger

Tensor = torch.Tensor


@dataclass
class MetaData(DatapipeMetaData):
    name: str = "Climate"
    # Optimization
    auto_device: bool = True
    cuda_graphs: bool = True
    # Parallel
    ddp_sharding: bool = True


class ClimateDataSourceSpec:
    """
    A data source specification for ClimateDatapipe.

    HDF5 files should contain the following variable with the corresponding
    name:
    - `fields`: Tensor of shape (num_timesteps, num_channels, height, width),
      containing climate data. The order of the channels should match the order
      of the channels in the statistics files. The statistics files should be
      `.npy` files with the shape (1, num_channels, 1, 1).
    The names of the variables are found in the metadata file found in
    `metadata_path`.

    NetCDF4 files should contain a variable of shape
    (num_timesteps, height, width) for each variable they provide. Only the
    variables listed in `variables` will be loaded.

    Parameters
    ----------
    data_dir : str
        Directory where climate data is stored
    name: Union[str, None], optional
        The name that is used to label datapipe outputs from this source.
        If None, the datapipe uses the number of the source in sequential order.
    file_type: str
        Type of files to read, supported values are "hdf5" (default) and "netcdf4"
    stats_files: Union[Mapping[str, str], None], optional
        Numpy files to data statistics for normalization. Supports either a channels
        format, in which case the dict should contain the keys "mean" and "std", or a
        named-variable format, in which case the dict should contain the key "norm" .
        If None, no normalization will be used, by default None
    metadata_path: Union[Mapping[str, str], None], optional for NetCDF, required for HDF5
        Path to the metadata JSON file for the dataset (usually called data.json).
    channels : Union[List[int], None], optional
        Defines which climate variables to load, if None will use all in HDF5 file, by default None
    variables: Union[List[str], None], optional for HDF5 files, mandatory for NetCDF4 files
        List of named variables to load. Variables will be read in the order specified
        by this parameter. Must be used for NetCDF4 files. Supported for HDF5 files
        in which case it will override `channels`.
    use_cos_zenith: bool, optional
        If True, the cosine zenith angles corresponding to the coordinates of this
        data source will be produced, default False
    aux_variables : Union[Mapping[str, Callable], None], optional
        A dictionary mapping strings to callables that accept arguments
        (timestamps: numpy.ndarray, latlon: numpy.ndarray). These define any auxiliary
        variables returned from this source.
    num_steps : int, optional
        Number of timesteps to return, by default 1
    stride : int, optional
        Number of steps between input and output variables. For example, if the dataset
        contains data at every 6 hours, a stride 1 = 6 hour delta t and
        stride 2 = 12 hours delta t, by default 1
    """

    def __init__(
        self,
        data_dir: str,
        name: Union[str, None] = None,
        file_type: str = "hdf5",
        stats_files: Union[Mapping[str, str], None] = None,
        metadata_path: Union[str, None] = None,
        channels: Union[List[int], None] = None,
        variables: Union[List[str], None] = None,
        use_cos_zenith: bool = False,
        aux_variables: Union[Mapping[str, Callable], None] = None,
        num_steps: int = 1,
        stride: int = 1,
        backend_kwargs: Union[dict, None] = None,
    ):
        self.data_dir = Path(data_dir)
        self.name = name
        self.file_type = file_type
        self.stats_files = (
            {k: Path(fn) for (k, fn) in stats_files.items()}
            if stats_files is not None
            else None
        )
        self.metadata_path = Path(metadata_path) if metadata_path is not None else None
        self.channels = channels
        self.variables = variables
        self.use_cos_zenith = use_cos_zenith
        self.aux_variables = aux_variables if aux_variables is not None else {}
        self.num_steps = num_steps
        self.stride = stride
        self.backend_kwargs = {} if backend_kwargs is None else backend_kwargs
        self.logger = PythonLogger()

        if file_type == "netcdf4" and not variables:
            raise ValueError("Variables must be specified for a NetCDF4 source.")

        # check root directory exists
        if not self.data_dir.is_dir():
            raise IOError(f"Error, data directory {self.data_dir} does not exist")
        if self.stats_files is None:
            self.logger.warning(
                "Warning, no stats files specified, this will result in no normalisation"
            )

    def dimensions_compatible(self, other) -> bool:
        """
        Basic sanity check to test if two `ClimateDataSourceSpec` are
        compatible.
        """
        return (
            self.data_shape == other.data_shape
            and self.cropped_data_shape == other.cropped_data_shape
            and self.num_samples_per_year == other.num_samples_per_year
            and self.total_length == other.total_length
            and self.n_years == other.n_years
        )

    def parse_dataset_files(
        self,
        num_samples_per_year: Union[int, None] = None,
        patch_size: Union[int, None] = None,
    ) -> None:
        """Parses the data directory for valid files and determines training samples

        Parameters
        ----------
        num_samples_per_year : int, optional
            Number of samples taken from each year. If None, all will be used, by default None
        patch_size : Union[Tuple[int, int], int, None], optional
            If specified, crops input and output variables so image dimensions are
            divisible by patch_size, by default None

        Raises
        ------
        ValueError
            In channels specified or number of samples per year is not valid
        """
        # get all input data files
        suffix = {"hdf5": "h5", "netcdf4": "nc"}[self.file_type]
        self.data_paths = sorted(self.data_dir.glob(f"*.{suffix}"))
        for data_path in self.data_paths:
            self.logger.info(f"Climate data file found: {data_path}")
        self.n_years = len(self.data_paths)
        self.logger.info(f"Number of years: {self.n_years}")

        # get total number of examples and image shape from the first file,
        # assuming other files have exactly the same format.
        self.logger.info(f"Getting file stats from {self.data_paths[0]}")
        if self.file_type == "hdf5":
            with h5py.File(self.data_paths[0], "r") as f:
                dataset_shape = f["fields"].shape
        else:
            with nc.Dataset(self.data_paths[0], "r") as f:
                var_shape = f[self.variables[0]].shape
                dataset_shape = (var_shape[0], len(self.variables)) + var_shape[1:]

        # truncate the dataset to avoid out-of-range sampling
        data_samples_per_year = dataset_shape[0] - (self.num_steps - 1) * self.stride
        self.data_shape = dataset_shape[2:]

        # interpret list of variables into list of channels or vice versa
        if self.file_type == "hdf5":
            with open(self.metadata_path, "r") as f:
                metadata = json.load(f)
            data_vars = metadata["coords"]["channel"]
            if self.variables is not None:
                self.channels = [data_vars.index(v) for v in self.variables]
            else:
                if self.channels is None:
                    self.variables = data_vars
                else:
                    self.variables = [data_vars[i] for i in self.channels]

        # If channels not provided, use all of them
        if self.channels is None:
            self.channels = list(range(dataset_shape[1]))

        # If num_samples_per_year use all
        if num_samples_per_year is None:
            num_samples_per_year = data_samples_per_year
        self.num_samples_per_year = num_samples_per_year

        # Adjust image shape if patch_size defined
        if patch_size is not None:
            self.cropped_data_shape = tuple(
                s - s % patch_size[i] for i, s in enumerate(self.data_shape)
            )
        else:
            self.cropped_data_shape = self.data_shape
        self.logger.info(f"Input data shape: {self.cropped_data_shape}")

        # Get total length
        self.total_length = self.n_years * self.num_samples_per_year

        # Sanity checks
        if max(self.channels) >= dataset_shape[1]:
            raise ValueError(
                f"Provided channel has indexes greater than the number \
            of fields {dataset_shape[1]}"
            )

        if self.num_samples_per_year > data_samples_per_year:
            raise ValueError(
                f"num_samples_per_year ({self.num_samples_per_year}) > number of \
                samples available ({data_samples_per_year})!"
            )

        self._load_statistics()

        self.logger.info(f"Number of samples/year: {self.num_samples_per_year}")
        self.logger.info(f"Number of channels available: {dataset_shape[1]}")

    def _load_statistics(self) -> None:
        """Loads climate statistics from pre-computed numpy files

        The statistic files should be of name global_means.npy and global_std.npy with
        a shape of [1, C, 1, 1] located in the stat_dir.

        Raises
        ------
        IOError
            If statistics files are not found
        AssertionError
            If loaded numpy arrays are not of correct size
        """
        # If no stats files we just skip loading the stats
        if self.stats_files is None:
            self.mu = None
            self.sd = None
            return
        # load normalisation values
        if set(self.stats_files) == {"mean", "std"}:  # use mean and std files
            mean_stat_file = self.stats_files["mean"]
            std_stat_file = self.stats_files["std"]

            if not mean_stat_file.exists():
                raise IOError(f"Mean statistics file {mean_stat_file} not found")
            if not std_stat_file.exists():
                raise IOError(f"Std statistics file {std_stat_file} not found")

            # has shape [1, C, 1, 1]
            self.mu = np.load(str(mean_stat_file))[:, self.channels]
            # has shape [1, C, 1, 1]
            self.sd = np.load(str(std_stat_file))[:, self.channels]
        elif set(self.stats_files) == {
            "norm",
        }:  # use dict formatted file with named variables
            norm_stat_file = self.stats_files["norm"]
            if not norm_stat_file.exists():
                raise IOError(f"Statistics file {norm_stat_file} not found")

            norm = np.load(str(norm_stat_file), allow_pickle=True).item()
            mu = np.array([norm[var]["mean"] for var in self.variables])
            self.mu = mu.reshape((1, len(mu), 1, 1))
            sd = np.array([norm[var]["std"] for var in self.variables])
            self.sd = sd.reshape((1, len(sd), 1, 1))
        else:
            raise ValueError(("Invalid statistics file specification"))

        if not self.mu.shape == self.sd.shape == (1, len(self.channels), 1, 1):
            raise ValueError("Error, normalisation arrays have wrong shape")


class ClimateDatapipe(Datapipe):
    """
    A Climate DALI data pipeline. This pipeline loads data from
    HDF5/NetCDF4 files. It can also return additional data such as the
    solar zenith angle for each time step. Additionally, it normalizes
    the data if a statistics file is provided. The pipeline returns a dictionary
    with the following structure, where {name} indicates the name of the data
    source provided:

    - `state_seq-{name}`: Tensors of shape
      (batch_size, num_steps, num_channels, height, width).
      This sequence is drawn from the data file and normalized if a
      statistics file is provided.
    - `timestamps-{name}`: Tensors of shape (batch_size, num_steps), containing
      timestamps for each timestep in the sequence.
    - `{aux_variable}-{name}`: Tensors of shape
      (batch_size, num_steps, aux_channels, height, width),
      containing the auxiliary variables returned by each data source
    - `cos_zenith-{name}`: Tensors of shape (batch_size, num_steps, 1, height, width),
      containing the cosine of the solar zenith angle if specified.
    - `{invariant_name}: Tensors of shape (batch_size, invariant_channels, height, width),
      containing the time-invariant data (depending only on spatial coordinates)
      returned by the datapipe. These can include e.g.
      land-sea mask and geopotential/surface elevation.

    To use this data pipeline, your data directory must be structured as
    follows:
    ```
    data_dir
    ├── 1980.h5
    ├── 1981.h5
    ├── 1982.h5
    ├── ...
    └── 2020.h5
    ```

    The files are assumed have no metadata, such as timestamps.
    Because of this, it's important to specify the `dt` parameter and the
    `start_year` parameter so that the pipeline can compute the correct
    timestamps for each timestep. These timestamps are then used to compute the
    cosine of the solar zenith angle, if specified.

    Parameters
    ----------
    sources: Iterable[ClimateDataSpec]
        A list of data specifications defining the sources for the climate variables
    batch_size : int, optional
        Batch size, by default 1
    dt : float, optional
        Time in hours between each timestep in the dataset, by default 6 hr
    start_year : int, optional
        Start year of dataset, by default 1980
    latlon_bounds : Tuple[Tuple[float, float], Tuple[float, float]], optional
        Bounds of latitude and longitude in the data, in the format
        ((lat_start, lat_end,), (lon_start, lon_end)).
        By default ((90, -90), (0, 360)).
    crop_window: Union[Tuple[Tuple[float, float], Tuple[float, float]], None], optional
        The window to crop the data to, in the format ((i0,i1), (j0,j1)) where the
        first spatial dimension will be cropped to i0:i1 and the second to j0:j1.
        If not given, all data will be used.
    invariants : Mapping[str,Callable], optional
        Specifies the time-invariant data (for example latitude and longitude)
        included in the data samples. Should be a dict where the keys are the
        names of the invariants and the values are the corresponding
        functions. The functions need to accept an argument of the shape
        (2, data_shape[0], data_shape[1]) where the first dimension contains
        latitude and longitude in degrees and the other dimensions corresponding
        to the shape of data in the data files. For example,
        invariants={"trig_latlon": invariants.LatLon()}
        will include the sin/cos of lat/lon in the output.
    num_samples_per_year : int, optional
        Number of samples taken from each year. If None, all will be used, by default None
    shuffle : bool, optional
        Shuffle dataset, by default True
    num_workers : int, optional
        Number of workers, by default 1
    device: Union[str, torch.device], optional
        Device for DALI pipeline to run on, by default cuda
    process_rank : int, optional
        Rank ID of local process, by default 0
    world_size : int, optional
        Number of training processes, by default 1
    """

    def __init__(
        self,
        sources: Iterable[ClimateDataSourceSpec],
        batch_size: int = 1,
        dt: float = 6.0,
        start_year: int = 1980,
        latlon_bounds: Tuple[Tuple[float, float], Tuple[float, float]] = (
            (90, -90),
            (0, 360),
        ),
        crop_window: Union[
            Tuple[Tuple[float, float], Tuple[float, float]], None
        ] = None,
        invariants: Union[Mapping[str, Callable], None] = None,
        num_samples_per_year: Union[int, None] = None,
        shuffle: bool = True,
        num_workers: int = 1,  # TODO: is there a faster good default?
        device: Union[str, torch.device] = "cuda",
        process_rank: int = 0,
        world_size: int = 1,
    ):
        super().__init__(meta=MetaData())
        self.sources = list(sources)
        self.batch_size = batch_size
        self.num_workers = num_workers
        self.shuffle = shuffle
        self.dt = dt
        self.start_year = start_year
        self.data_latlon_bounds = latlon_bounds
        self.process_rank = process_rank
        self.world_size = world_size
        self.num_samples_per_year = num_samples_per_year
        self.logger = PythonLogger()

        if invariants is None:
            invariants = {}

        # Determine outputs of pipeline
        self.pipe_outputs = []
        for (i, spec) in enumerate(self.sources):
            name = spec.name if spec.name is not None else i
            self.pipe_outputs += [f"state_seq-{name}", f"timestamps-{name}"]
            self.pipe_outputs.extend(
                f"{aux_var}-{name}" for aux_var in spec.aux_variables
            )
            if spec.use_cos_zenith:
                self.pipe_outputs.append(f"cos_zenith-{name}")
        self.pipe_outputs.extend(invariants.keys())

        # Set up device, needed for pipeline
        if isinstance(device, str):
            device = torch.device(device)

        # Need a index id if cuda
        if device.type == "cuda" and device.index is None:
            device = torch.device("cuda:0")
        self.device = device

        # Load all data files and statistics
        for spec in sources:
            spec.parse_dataset_files(num_samples_per_year=num_samples_per_year)
        for (i, spec_i) in enumerate(sources):
            for spec_j in sources[i + 1 :]:
                if not spec_i.dimensions_compatible(spec_j):
                    raise ValueError("Incompatible data sources")

        self.data_latlon = np.stack(
            latlon_grid(bounds=self.data_latlon_bounds, shape=sources[0].data_shape),
            axis=0,
        )
        if crop_window is None:
            crop_window = (
                (0, sources[0].cropped_data_shape[0]),
                (0, sources[0].cropped_data_shape[1]),
            )
        self.crop_window = crop_window
        self.window_latlon = self._crop_to_window(self.data_latlon)
        self.window_latlon_dali = dali.types.Constant(self.window_latlon)

        # load invariants
        self.invariants = {
            var: callback(self.window_latlon) for (var, callback) in invariants.items()
        }

        # Create pipeline
        self.pipe = self._create_pipeline()

    def _source_cls_from_type(self, source_type: str) -> type:
        """Get the external source class based on a string descriptor."""
        return {
            "hdf5": ClimateHDF5DaliExternalSource,
            "netcdf4": ClimateNetCDF4DaliExternalSource,
        }[source_type]

    def _crop_to_window(self, x):
        cw = self.crop_window
        if isinstance(x, dali.pipeline.DataNode):
            # DALI doesn't support ellipsis notation
            return x[:, :, cw[0][0] : cw[0][1], cw[1][0] : cw[1][1]]
        else:
            return x[..., cw[0][0] : cw[0][1], cw[1][0] : cw[1][1]]

    def _source_outputs(self, spec: ClimateDataSourceSpec) -> List:
        """Create DALI outputs for a given data source specification.

        Parameters
        ----------
        spec: ClimateDataSourceSpec
            The data source specification.
        """
        # HDF5/NetCDF source
        source_cls = self._source_cls_from_type(spec.file_type)
        source = source_cls(
            data_paths=spec.data_paths,
            num_samples=spec.total_length,
            channels=spec.channels,
            latlon=self.data_latlon,
            variables=spec.variables,
            aux_variables=spec.aux_variables,
            stride=spec.stride,
            dt=self.dt,
            start_year=self.start_year,
            num_steps=spec.num_steps,
            num_samples_per_year=spec.num_samples_per_year,
            batch_size=self.batch_size,
            shuffle=self.shuffle,
            process_rank=self.process_rank,
            world_size=self.world_size,
        )

        # Update length of dataset
        self.total_length = len(source) // self.batch_size

        # Read current batch
        (state_seq, timestamps, *aux) = dali.fn.external_source(
            source,
            num_outputs=source.num_outputs(),
            parallel=True,
            batch=False,
        )

        # Crop
        state_seq = self._crop_to_window(state_seq)
        aux = (self._crop_to_window(x) for x in aux)

        # Normalize
        if spec.stats_files is not None:
            state_seq = dali.fn.normalize(state_seq, mean=spec.mu, stddev=spec.sd)

        # Make output list
        outputs = [state_seq, timestamps, *aux]

        # Get cosine zenith angle
        if spec.use_cos_zenith:
            cos_zenith = dali.fn.cast(
                cos_zenith_angle(timestamps, latlon=self.window_latlon_dali),
                dtype=dali.types.FLOAT,
            )
            outputs.append(cos_zenith)

        return outputs

    def _invariant_outputs(self):
        for inv in self.invariants.values():
            if self.crop_window is not None:
                inv = self._crop_to_window(inv)
            yield dali.types.Constant(inv)

    def _create_pipeline(self) -> dali.Pipeline:
        """Create DALI pipeline

        Returns
        -------
        dali.Pipeline
            Climate DALI pipeline
        """
        pipe = dali.Pipeline(
            batch_size=self.batch_size,
            num_threads=2,
            prefetch_queue_depth=2,
            py_num_workers=self.num_workers,
            device_id=self.device.index,
            py_start_method="spawn",
        )

        with pipe:
            # Concatenate outputs from all sources as well as invariants
            outputs = list(
                chain(
                    *(self._source_outputs(spec) for spec in self.sources),
                    self._invariant_outputs(),
                )
            )

            if self.device.type == "cuda":
                # Move tensors to GPU as external_source won't do that
                outputs = [o.gpu() for o in outputs]

            # Set outputs
            pipe.set_outputs(*outputs)

        return pipe

    def __iter__(self):
        # Reset the pipeline before creating an iterator to enable epochs.
        self.pipe.reset()
        # Create DALI PyTorch iterator.
        return dali_pth.DALIGenericIterator([self.pipe], self.pipe_outputs)

    def __len__(self):
        return self.total_length


class ClimateDaliExternalSource(ABC):
    """DALI Source for lazy-loading the HDF5/NetCDF4 climate files

    Parameters
    ----------
    data_paths : Iterable[str]
        Directory where climate data is stored
    num_samples : int
        Total number of training samples
    channels : Iterable[int]
        List representing which climate variables to load
    num_steps : int
        Number of timesteps to load
    stride : int
        Number of steps between input and output variables
    dt : float, optional
        Time in hours between each timestep in the dataset, by default 6 hr
    start_year : int, optional
        Start year of dataset, by default 1980
    num_samples_per_year : int
        Number of samples randomly taken from each year
    variables: Union[List[str], None], optional for HDF5 files, mandatory for NetCDF4 files
        List of named variables to load. Variables will be read in the order specified
        by this parameter.
    aux_variables : Union[Mapping[str, Callable], None], optional
        A dictionary mapping strings to callables that accept arguments
        (timestamps: numpy.ndarray, latlon: numpy.ndarray). These define any auxiliary
        variables returned from this source.
    batch_size : int, optional
        Batch size, by default 1
    shuffle : bool, optional
        Shuffle dataset, by default True
    process_rank : int, optional
        Rank ID of local process, by default 0
    world_size : int, optional
        Number of training processes, by default 1

    Note
    ----
    For more information about DALI external source operator:
    https://docs.nvidia.com/deeplearning/dali/archives/dali_1_13_0/user-guide/docs/examples/general/data_loading/parallel_external_source.html
    """

    def __init__(
        self,
        data_paths: Iterable[str],
        num_samples: int,
        channels: Iterable[int],
        num_steps: int,
        stride: int,
        dt: float,
        start_year: int,
        num_samples_per_year: int,
        latlon: np.ndarray,
        variables: Union[List[str], None] = None,
        aux_variables: List[Union[str, Callable]] = (),
        batch_size: int = 1,
        shuffle: bool = True,
        process_rank: int = 0,
        world_size: int = 1,
        backend_kwargs: Union[dict, None] = None,
    ):
        self.data_paths = list(data_paths)
        # Will be populated later once each worker starts running in its own process.
        self.data_files = [None] * len(self.data_paths)
        self.num_samples = num_samples
        self.chans = list(channels)
        self.latlon = latlon
        self.variables = variables
        self.aux_variables = aux_variables
        self.num_steps = num_steps
        self.stride = stride
        self.dt = dt
        self.start_year = start_year
        self.num_samples_per_year = num_samples_per_year
        self.batch_size = batch_size
        self.shuffle = shuffle
        self.backend_kwargs = {} if backend_kwargs is None else backend_kwargs

        self.last_epoch = None

        self.indices = np.arange(num_samples)
        # Shard from indices if running in parallel
        self.indices = np.array_split(self.indices, world_size)[process_rank]

        # Get number of full batches, ignore possible last incomplete batch for now.
        # Also, DALI external source does not support incomplete batches in parallel mode.
        self.num_batches = len(self.indices) // self.batch_size

    @abstractmethod
    def _load_sequence(self, year_idx: int, idx: int) -> np.array:
        """Write data from year index `year_idx` and sample index `idx` to output"""
        pass

    def __call__(self, sample_info: dali.types.SampleInfo) -> Tuple[Tensor, np.ndarray]:
        if sample_info.iteration >= self.num_batches:
            raise StopIteration()

        # Shuffle before the next epoch starts
        if self.shuffle and sample_info.epoch_idx != self.last_epoch:
            # All workers use the same rng seed so the resulting
            # indices are the same across workers
            np.random.default_rng(seed=sample_info.epoch_idx).shuffle(self.indices)
            self.last_epoch = sample_info.epoch_idx

        # Get local indices from global index
        # TODO: This is very hacky, but it works for now
        idx = self.indices[sample_info.idx_in_epoch]
        year_idx = idx // self.num_samples_per_year
        in_idx = idx % self.num_samples_per_year

        state_seq = self._load_sequence(year_idx, in_idx)

        # Load sequence of timestamps
        year = self.start_year + year_idx
        start_time = datetime(year, 1, 1) + timedelta(hours=int(in_idx) * self.dt)
        timestamps = np.array(
            [
                (start_time + timedelta(hours=i * self.stride * self.dt)).timestamp()
                for i in range(self.num_steps)
            ]
        )

        # outputs from auxiliary sources
        aux_outputs = (
            callback(timestamps, self.latlon)
            for callback in self.aux_variables.values()
        )

        return (state_seq, timestamps, *aux_outputs)

    def num_outputs(self):
        return 2 + len(self.aux_variables)

    def __len__(self):
        return len(self.indices)


class ClimateHDF5DaliExternalSource(ClimateDaliExternalSource):
    """DALI source for reading HDF5 formatted climate data files."""

    def _get_data_file(self, year_idx: int) -> h5py.File:
        """Return the opened file for year `year_idx`."""
        if self.data_files[year_idx] is None:
            # This will be called once per worker. Workers are persistent,
            # so there is no need to explicitly close the files - this will be done
            # when corresponding pipeline/dataset is destroyed.
            # Lazy opening avoids unnecessary file open ops when sharding.
            self.data_files[year_idx] = h5py.File(self.data_paths[year_idx], "r")
        return self.data_files[year_idx]

    def _load_sequence(self, year_idx: int, idx: int) -> np.array:
        # TODO: the data is returned in a weird (time, channels, width, height) shape
        data = self._get_data_file(year_idx)["fields"]
        return data[idx : idx + self.num_steps * self.stride : self.stride, self.chans]


class ClimateNetCDF4DaliExternalSource(ClimateDaliExternalSource):
    """DALI source for reading NetCDF4 formatted climate data files."""

    def _get_data_file(self, year_idx: int) -> netcdf_file:
        """Return the opened file for year `year_idx`."""
        if self.data_files[year_idx] is None:
            # This will be called once per worker. Workers are persistent,
            # so there is no need to explicitly close the files - this will be done
            # when corresponding pipeline/dataset is destroyed
            # Lazy opening avoids unnecessary file open ops when sharding.
<<<<<<< HEAD
            # NOTE: The SciPy NetCDF reader is used because the netCDF4 library
            # was prone to crashing after many reads.
            self.data_files[year_idx] = netcdf_file(self.data_paths[year_idx])
=======
            # NOTE: The SciPy NetCDF reader can be used if the netCDF4 library
            # causes crashes.
            reader = self.backend_kwargs.get("reader", "netcdf4")
            if reader == "scipy":
                self.data_files[year_idx] = netcdf_file(self.data_paths[year_idx])
            elif reader == "netcdf4":
                self.data_files[year_idx] = nc.Dataset(self.data_paths[year_idx], "r")
                self.data_files[year_idx].set_auto_maskandscale(False)

>>>>>>> aeb882ec
        return self.data_files[year_idx]

    def _load_sequence(self, year_idx: int, idx: int) -> np.array:
        data_file = self._get_data_file(year_idx)
        shape = data_file.variables[self.variables[0]].shape
        shape = (self.num_steps, len(self.variables)) + shape[1:]
        # TODO: this can be optimized to do the NetCDF scale/offset on GPU
        output = np.empty(shape, dtype=np.float32)
        for (i, var) in enumerate(self.variables):
            v = data_file.variables[var]
            output[:, i] = v[
                idx : idx + self.num_steps * self.stride : self.stride
            ].copy()  # .copy() avoids hanging references
            if hasattr(v, "scale_factor"):
                output[:, i] *= v.scale_factor
            if hasattr(v, "add_offset"):
                output[:, i] += v.add_offset
        return output<|MERGE_RESOLUTION|>--- conflicted
+++ resolved
@@ -781,11 +781,6 @@
             # so there is no need to explicitly close the files - this will be done
             # when corresponding pipeline/dataset is destroyed
             # Lazy opening avoids unnecessary file open ops when sharding.
-<<<<<<< HEAD
-            # NOTE: The SciPy NetCDF reader is used because the netCDF4 library
-            # was prone to crashing after many reads.
-            self.data_files[year_idx] = netcdf_file(self.data_paths[year_idx])
-=======
             # NOTE: The SciPy NetCDF reader can be used if the netCDF4 library
             # causes crashes.
             reader = self.backend_kwargs.get("reader", "netcdf4")
@@ -795,7 +790,6 @@
                 self.data_files[year_idx] = nc.Dataset(self.data_paths[year_idx], "r")
                 self.data_files[year_idx].set_auto_maskandscale(False)
 
->>>>>>> aeb882ec
         return self.data_files[year_idx]
 
     def _load_sequence(self, year_idx: int, idx: int) -> np.array:
