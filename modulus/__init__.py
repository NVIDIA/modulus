--- conflicted
+++ resolved
@@ -19,8 +19,4 @@
 from .models.meta import ModelMetaData
 from .models.module import Module
 
-<<<<<<< HEAD
-__version__ = "0.5.0"
-=======
-__version__ = "0.6.0a0"
->>>>>>> cee6918f
+__version__ = "0.6.0a0"