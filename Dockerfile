--- conflicted
+++ resolved
@@ -49,30 +49,21 @@
 ARG DGL_BACKEND=pytorch
 ENV DGL_BACKEND=$DGL_BACKEND
 ENV DGLBACKEND=$DGL_BACKEND
-<<<<<<< HEAD
-RUN if [ "$TARGETPLATFORM" = "linux/amd64" ] && [ -e "/modulus/deps/dgl-1.1.1-cp310-cp310-linux_x86_64.whl" ]; then \
+RUN if [ "$TARGETPLATFORM" = "linux/amd64" ] && [ -e "/modulus/deps/dgl-1.1.2-cp310-cp310-linux_x86_64.whl" ]; then \
         echo "DGL wheel for $TARGETPLATFORM exists, installing!" && \
-        pip install --force-reinstall /modulus/deps/dgl-1.1.1-cp310-cp310-linux_x86_64.whl; \
-    elif [ "$TARGETPLATFORM" = "linux/arm64" ] && [ -e "/modulus/deps/dgl-1.1.1-cp310-cp310-linux_aarch64.whl" ]; then \
+        pip install --force-reinstall /modulus/deps/dgl-1.1.2-cp310-cp310-linux_x86_64.whl; \
+    elif [ "$TARGETPLATFORM" = "linux/arm64" ] && [ -e "/modulus/deps/dgl-1.1.2-cp310-cp310-linux_aarch64.whl" ]; then \
         echo "DGL wheel for $TARGETPLATFORM exists, installing!" && \
-        pip install --force-reinstall /modulus/deps/dgl-1.1.1-cp310-cp310-linux_aarch64.whl; \
+        pip install --force-reinstall /modulus/deps/dgl-1.1.2-cp310-cp310-linux_aarch64.whl; \
     else \
         echo "No DGL wheel present, building from source" && \
-	git clone https://github.com/dmlc/dgl.git && cd dgl/ && git checkout tags/1.1.1 && git submodule update --init --recursive && \
+	git clone https://github.com/dmlc/dgl.git && cd dgl/ && git checkout tags/1.1.2 && git submodule update --init --recursive && \
 	DGL_HOME="/workspace/dgl" bash script/build_dgl.sh -g && \
 	cd python && \
 	python setup.py install && \
 	python setup.py build_ext --inplace; \
     fi
-=======
-
-RUN git clone https://github.com/dmlc/dgl.git && cd dgl/ && git checkout tags/1.1.2 && git submodule update --init --recursive && \
-	DGL_HOME="/workspace/dgl" bash script/build_dgl.sh -g && \
-	cd python && \
-	python setup.py install && \
-	python setup.py build_ext --inplace
 RUN rm -r /workspace/dgl
->>>>>>> 675d3e58
 
 # Install custom onnx
 # TODO: Find a fix to eliminate the custom build
@@ -93,25 +84,18 @@
 
 # CI image
 FROM builder as ci
-<<<<<<< HEAD
 
 ARG TARGETPLATFORM
 
 RUN pip install "black==22.10.0" "interrogate==1.5.0" "coverage==6.5.0" "protobuf==3.20.0" "mpi4py>=3.1.4"
 COPY . /modulus/
-RUN cd /modulus/ && pip install -e . && rm -rf /modulus/
+RUN cd /modulus/ && pip install -e . && pip uninstall nvidia-modulus -y && rm -rf /modulus/
 RUN if [ "$TARGETPLATFORM" = "linux/amd64" ]; then \
 	echo "Installing tensorflow and warp-lang for: $TARGETPLATFORM" && \
-	pip install "tensorflow>=2.9.0" "warp-lang>=0.6.0"; \ 
+	pip install "tensorflow==2.9.0" "warp-lang>=0.6.0"; \ 
     elif [ "$TARGETPLATFORM" = "linux/arm64" ]; then \
 	echo "Installing tensorflow and warp-lang for: $TARGETPLATFORM is not supported presently"; \
     fi
-
-=======
-RUN pip install "tensorflow==2.9.0" "warp-lang>=0.6.0" "black==22.10.0" "interrogate==1.5.0" "coverage==6.5.0" "protobuf==3.20.0" 
-COPY . /modulus/
-RUN cd /modulus/ && pip install -e . && pip uninstall nvidia-modulus -y && rm -rf /modulus/
->>>>>>> 675d3e58
 
 # Deployment image
 FROM builder as deploy
@@ -128,16 +112,12 @@
 ARG TARGETPLATFORM
 
 # Install CI packages
-<<<<<<< HEAD
 RUN pip install "protobuf==3.20.0"
 RUN if [ "$TARGETPLATFORM" = "linux/amd64" ]; then \
 	echo "Installing tensorflow and warp-lang for: $TARGETPLATFORM" && \
-	pip install "tensorflow>=2.9.0" "warp-lang>=0.6.0"; \ 
+	pip install "tensorflow==2.9.0" "warp-lang>=0.6.0"; \ 
     elif [ "$TARGETPLATFORM" = "linux/arm64" ]; then \
 	echo "Installing tensorflow and warp-lang for: $TARGETPLATFORM is not supported presently"; \
     fi
-=======
-RUN pip install "tensorflow==2.9.0" "warp-lang>=0.6.0" "protobuf==3.20.0"
->>>>>>> 675d3e58
 # Install packages for Sphinx build
 RUN pip install "recommonmark==0.7.1" "sphinx==5.1.1" "sphinx-rtd-theme==1.0.0" "pydocstyle==6.1.1" "nbsphinx==0.8.9" "nbconvert==6.4.3" "jinja2==3.0.3"