# SPDX-FileCopyrightText: Copyright (c) 2023 - 2024 NVIDIA CORPORATION & AFFILIATES.
# SPDX-FileCopyrightText: All rights reserved.
# SPDX-License-Identifier: Apache-2.0
#
# Licensed under the Apache License, Version 2.0 (the "License");
# you may not use this file except in compliance with the License.
# You may obtain a copy of the License at
#
#     http://www.apache.org/licenses/LICENSE-2.0
#
# Unless required by applicable law or agreed to in writing, software
# distributed under the License is distributed on an "AS IS" BASIS,
# WITHOUT WARRANTIES OR CONDITIONS OF ANY KIND, either express or implied.
# See the License for the specific language governing permissions and
# limitations under the License.

import random
import shutil
import warnings
from pathlib import Path

import numpy as np
import pytest
import xarray as xr
<<<<<<< HEAD
from netCDF4 import Dataset as Dataset
from omegaconf import DictConfig
from pytest_utils import nfsdata_or_fail
=======
from pytest_utils import import_or_fail, nfsdata_or_fail
>>>>>>> b5baf724
from torch.utils.data import DataLoader
from torch.utils.data.distributed import DistributedSampler

from modulus.distributed import DistributedManager

omegaconf = pytest.importorskip("omegaconf")


@pytest.fixture
def data_dir():
    path = "/data/nfs/modulus-data/datasets/healpix/"
    return path


@pytest.fixture
def dataset_name():
    name = "healpix"
    return name


@pytest.fixture
def create_path():
    path = "/data/nfs/modulus-data/datasets/healpix/merge"
    return path


def delete_dataset(create_path, dataset_name):
    """Helper that deletes a requested dataset at the specified location"""
    dataset_path = f"{create_path}/{dataset_name}.zarr"
    if Path(dataset_path).exists():
        shutil.rmtree(dataset_path)


@pytest.fixture
def scaling_dict():
    scaling = {
        "t2m0": {"mean": 287.8665771484375, "std": 14.86227798461914},
        "t850": {"mean": 281.2710266113281, "std": 12.04991626739502},
        "tau300-700": {"mean": 61902.72265625, "std": 2559.8408203125},
        "tcwv0": {"mean": 24.034976959228516, "std": 16.411935806274414},
        "z1000": {"mean": 952.1435546875, "std": 895.7516479492188},
        "z250": {"mean": 101186.28125, "std": 5551.77978515625},
        "z500": {"mean": 55625.9609375, "std": 2681.712890625},
        "lsm": {"mean": 0, "std": 1},
        "z": {"mean": 0, "std": 1},
        "tp6": {"mean": 1, "std": 0, "log_epsilon": 1e-6},
        "extra": {"mean": 1, "std": 0},  # doesn't appear in test dataset
    }
    return omegaconf.DictConfig(scaling)


@pytest.fixture
def scaling_double_dict():
    scaling = {
        "t2m0": {"mean": 0, "std": 2},
        "t850": {"mean": 0, "std": 2},
        "tau300-700": {"mean": 0, "std": 2},
        "tcwv0": {"mean": 0, "std": 2},
        "z1000": {"mean": 0, "std": 2},
        "z250": {"mean": 0, "std": 2},
        "z500": {"mean": 0, "std": 2},
        "tp6": {"mean": 0, "std": 2, "log_epsilon": 1e-6},
        "lsm": {"mean": 0, "std": 2},
        "z": {"mean": 0, "std": 2},
        "extra": {"mean": 0, "std": 2},  # doesn't appear in test dataset
    }
    return omegaconf.DictConfig(scaling)


@import_or_fail("omegaconf")
@nfsdata_or_fail
def test_open_time_series_on_the_fly(create_path, pytestconfig):
    from modulus.datapipes.healpix.data_modules import (
        open_time_series_dataset_classic_on_the_fly,
    )

    variables = ["z500", "z1000"]
    constants = {"lsm": "lsm"}

    ds = open_time_series_dataset_classic_on_the_fly(
        directory=create_path,
        input_variables=variables,
        output_variables=variables,
        constants=constants,
    )
    assert isinstance(ds, xr.Dataset)

    test_var = variables[0]
    base = xr.open_dataset(create_path + "/" + test_var + ".nc")
    ds_var = ds.inputs.sel(channel_in=test_var)

    assert ds_var.equals(base[test_var])
    ds.close()
    base.close()


@import_or_fail("omegaconf")
@nfsdata_or_fail
def test_open_time_series(data_dir, dataset_name, pytestconfig):
    # check for failure of non-existant dataset
    from modulus.datapipes.healpix.data_modules import (
        open_time_series_dataset_classic_prebuilt,
    )

    with pytest.raises(FileNotFoundError, match=("Dataset doesn't appear to exist at")):
        open_time_series_dataset_classic_prebuilt("/null_path", dataset_name)

    ds = open_time_series_dataset_classic_prebuilt(data_dir, dataset_name)
    assert isinstance(ds, xr.Dataset)
    ds.close()


@import_or_fail("omegaconf")
@nfsdata_or_fail
def test_create_time_series(data_dir, dataset_name, create_path, pytestconfig):

    from modulus.datapipes.healpix.data_modules import (
        create_time_series_dataset_classic,
    )

    variables = ["z500", "z1000"]
    constants = {"lsm": "lsm"}
    scaling = {"z500": {"log_epsilon": 2}}
    # check existing dataset
    ds = create_time_series_dataset_classic(
        src_directory="/null",
        dst_directory=data_dir,
        dataset_name=dataset_name,
        input_variables=["null", "null"],
    )
    assert isinstance(ds, xr.Dataset)
    ds.close()

    # create new dataset
    # open a base dataset to compare against
    test_var = list(scaling.keys())[0]
    base = xr.open_dataset(create_path + "/" + test_var + ".nc")
    # scale our test variable
    base[test_var] = np.log(base[test_var] + scaling[test_var]["log_epsilon"]) - np.log(
        scaling[test_var]["log_epsilon"]
    )
    ds = create_time_series_dataset_classic(
        src_directory=create_path,
        dst_directory=create_path,
        dataset_name=dataset_name,
        input_variables=variables,
        scaling=scaling,
    )
    ds_var = ds.inputs.sel(channel_in=test_var)

    assert ds_var.equals(base[test_var])
    ds.close()
    base.close()

    # delete the created file so we have a clean test for next time
    delete_dataset(create_path, dataset_name)

    # and with constants
    const = list(constants.keys())[0]
    const_ds = xr.open_dataset(create_path + "/" + const + ".nc")
    ds = create_time_series_dataset_classic(
        src_directory=create_path,
        dst_directory=create_path,
        dataset_name=dataset_name,
        input_variables=variables,
        scaling=scaling,
        constants=constants,
    )
    assert (const_ds[const] == ds.constants[0]).any()
    ds.close()
    const_ds.close()

    # delete the created file so we have a clean test for next time
    delete_dataset(create_path, dataset_name)


@import_or_fail("omegaconf")
@nfsdata_or_fail
def test_TimeSeriesDataset_initialization(
    data_dir, dataset_name, scaling_dict, pytestconfig
):

    from modulus.datapipes.healpix.timeseries_dataset import TimeSeriesDataset

    # open our test dataset
    ds_path = Path(data_dir, dataset_name + ".zarr")
    zarr_ds = xr.open_zarr(ds_path)

    # check for failure of timestep not being a multiple of datatime step
    with pytest.raises(
        ValueError, match=("'time_step' must be a multiple of 'data_time_step' ")
    ):
        timeseries_ds = TimeSeriesDataset(
            dataset=zarr_ds,
            data_time_step="2h",
            time_step="5h",
            scaling=scaling_dict,
        )

    # check for failure of gap not being a multiple of datatime step
    with pytest.raises(
        ValueError, match=("'gap' must be a multiple of 'data_time_step' ")
    ):
        timeseries_ds = TimeSeriesDataset(
            dataset=zarr_ds,
            data_time_step="2h",
            time_step="6h",
            gap="3h",
            scaling=scaling_dict,
        )

    # check for failure of invalid scaling variable on input
    invalid_scaling = omegaconf.DictConfig(
        {
            "bogosity": {"mean": 0, "std": 42},
        }
    )
    with pytest.raises(KeyError, match=("Input channels ")):
        timeseries_ds = TimeSeriesDataset(
            dataset=zarr_ds,
            data_time_step="3h",
            time_step="6h",
            scaling=invalid_scaling,
        )

    # check for warning on batch size > 1 and forecast mode
    warnings.filterwarnings("error")
    with pytest.raises(
        UserWarning,
        match=(
            "providing 'forecast_init_times' to TimeSeriesDataset requires `batch_size=1`"
        ),
    ):
        timeseries_ds = TimeSeriesDataset(
            dataset=zarr_ds,
            scaling=scaling_dict,
            batch_size=2,
            forecast_init_times=zarr_ds.time[:2],
        )

    # test no scaling
    timeseries_ds = TimeSeriesDataset(
        dataset=zarr_ds,
    )
    assert isinstance(timeseries_ds, TimeSeriesDataset)

    timeseries_ds = TimeSeriesDataset(
        dataset=zarr_ds,
        scaling=scaling_dict,
    )
    assert isinstance(timeseries_ds, TimeSeriesDataset)

    timeseries_ds = TimeSeriesDataset(
        dataset=zarr_ds,
        scaling=scaling_dict,
        batch_size=1,
        forecast_init_times=zarr_ds.time[:2],
    )
    assert isinstance(timeseries_ds, TimeSeriesDataset)

    timeseries_ds = TimeSeriesDataset(
        dataset=zarr_ds,
        scaling=scaling_dict,
        batch_size=1,
        forecast_init_times=zarr_ds.time[:2],
        data_time_step="3h",
        time_step="6h",
    )
    assert isinstance(timeseries_ds, TimeSeriesDataset)
    zarr_ds.close()


@import_or_fail("omegaconf")
@nfsdata_or_fail
def test_TimeSeriesDataset_get_constants(
    data_dir, dataset_name, scaling_dict, pytestconfig
):
    from modulus.datapipes.healpix.timeseries_dataset import TimeSeriesDataset

    # open our test dataset
    ds_path = Path(data_dir, dataset_name + ".zarr")
    zarr_ds = xr.open_zarr(ds_path)

    timeseries_ds = TimeSeriesDataset(
        dataset=zarr_ds,
        scaling=scaling_dict,
    )

    # constants are reshaped
    expected = np.transpose(zarr_ds.constants.values, axes=(1, 0, 2, 3))
    outvar = timeseries_ds.get_constants()
    assert np.array_equal(
        expected,
        outvar,
    )
    zarr_ds.close()


@import_or_fail("omegaconf")
@nfsdata_or_fail
def test_TimeSeriesDataset_len(data_dir, dataset_name, scaling_dict, pytestconfig):
    from modulus.datapipes.healpix.timeseries_dataset import TimeSeriesDataset

    # open our test dataset
    ds_path = Path(data_dir, dataset_name + ".zarr")
    zarr_ds = xr.open_zarr(ds_path)

    # check forecast mode
    init_times = random.randint(1, len(zarr_ds.time.values))
    timeseries_ds = TimeSeriesDataset(
        dataset=zarr_ds,
        scaling=scaling_dict,
        batch_size=1,
        forecast_init_times=zarr_ds.time[:init_times],
    )
    assert len(timeseries_ds) == init_times

    # check train mode
    timeseries_ds = TimeSeriesDataset(
        dataset=zarr_ds,
        data_time_step="3h",
        time_step="9h",
        scaling=scaling_dict,
        batch_size=2,
    )
    # Window length of 3 for one sample size
    assert len(timeseries_ds) == (len(zarr_ds.time.values) - 2) // 2

    # check train mode
    timeseries_ds = TimeSeriesDataset(
        dataset=zarr_ds,
        data_time_step="3h",
        time_step="9h",
        scaling=scaling_dict,
        batch_size=2,
        drop_last=True,
    )
    assert len(timeseries_ds) == (len(zarr_ds.time.values) - 2) // 2
    zarr_ds.close()


@import_or_fail("omegaconf")
@nfsdata_or_fail
def test_TimeSeriesDataset_get(
    data_dir, dataset_name, scaling_double_dict, pytestconfig
):
    from modulus.datapipes.healpix.timeseries_dataset import TimeSeriesDataset

    # open our test dataset
    ds_path = Path(data_dir, dataset_name + ".zarr")
    zarr_ds = xr.open_zarr(ds_path)

    batch_size = 2
    timeseries_ds = TimeSeriesDataset(
        dataset=zarr_ds,
        scaling=scaling_double_dict,
        batch_size=batch_size,
    )

    # check for invalid index
    invalid_idx = len(zarr_ds.targets) + 1
    with pytest.raises(
        IndexError, match=(f"index {invalid_idx} out of range for dataset with length")
    ):
        inputs, targets = timeseries_ds[invalid_idx]

    inputs, targets = timeseries_ds[0]

    # make sure number of targets is correct
    assert len(targets) == batch_size

    # check target data
    # need to transpose
    targets_expected = zarr_ds.targets[batch_size].transpose(
        "face", "channel_out", "height", "width"
    )
    targets_expected = targets_expected.to_numpy() / 2
    assert np.array_equal(targets[0][:, 0, :, :], targets_expected)

    # check for negative index
    inputs, targets = timeseries_ds[-1]
    targets_expected = zarr_ds.targets[12].transpose(
        "face", "channel_out", "height", "width"
    )
    targets_expected = targets_expected.to_numpy() / 2

    # we're not dropping incomplete elements by default
    assert len(targets) == 0

    # this time dropping incomplete so that we get a full sample sample
    timeseries_ds = TimeSeriesDataset(
        dataset=zarr_ds,
        scaling=scaling_double_dict,
        batch_size=batch_size,
        drop_last=True,
    )

    inputs, targets = timeseries_ds[-1]
    targets_expected = zarr_ds.targets[-1 - batch_size].transpose(
        "face", "channel_out", "height", "width"
    )
    targets_expected = targets_expected.to_numpy() / 2
    assert np.array_equal(targets[0][:, 0, :, :], targets_expected)

    # With insolation we get 1 extra channel
    timeseries_ds = TimeSeriesDataset(
        dataset=zarr_ds,
        scaling=scaling_double_dict,
        batch_size=batch_size,
        drop_last=True,
        add_insolation=True,
    )
    assert (len(inputs)) + 1 == len(timeseries_ds[0][0])

    # nothing should change with forecast mode other than getting just inputs
    init_times = random.randint(1, len(zarr_ds.time.values))
    timeseries_ds = TimeSeriesDataset(
        dataset=zarr_ds,
        scaling=scaling_double_dict,
        batch_size=1,
        forecast_init_times=zarr_ds.time[:init_times],
    )
    inputs = timeseries_ds[0]

    assert np.array_equal(targets[0][:, 0, :, :], targets_expected)

    # insolation adds 1 extra channel
    init_times = random.randint(1, len(zarr_ds.time.values))
    timeseries_ds = TimeSeriesDataset(
        dataset=zarr_ds,
        scaling=scaling_double_dict,
        batch_size=1,
        add_insolation=True,
        forecast_init_times=zarr_ds.time[:init_times],
    )
    assert (len(inputs)) + 1 == len(timeseries_ds[0])

    # No constants in input data
    init_times = random.randint(1, len(zarr_ds.time.values))
    zarr_ds_no_const = zarr_ds.drop_vars("constants")
    timeseries_ds = TimeSeriesDataset(
        dataset=zarr_ds_no_const,
        scaling=scaling_double_dict,
        batch_size=1,
        forecast_init_times=zarr_ds.time[:init_times],
    )
    assert len(inputs) == (len(timeseries_ds[0]) + 1)
    zarr_ds.close()


@import_or_fail("omegaconf")
@nfsdata_or_fail
def test_TimeSeriesDataModule_initialization(
    data_dir, create_path, dataset_name, scaling_double_dict, pytestconfig
):
    from modulus.datapipes.healpix.data_modules import (
        TimeSeriesDataModule,
    )

    variables = ["z500", "z1000"]
    splits = {
        "train_date_start": "1959-01-01",
        "train_date_end": "1998-12-31T18:00",
        "val_date_start": "1999-01-01",
        "val_date_end": "2000-12-31T18:00",
        "test_date_start": "2017-01-01",
        "test_date_end": "2018-12-31T18:00",
    }

    # open our test dataset
    ds_path = Path(data_dir, dataset_name + ".zarr")
    zarr_ds = xr.open_zarr(ds_path)

    # test with an invalid mode
    with pytest.raises(ValueError, match=("'data_format' must be one of")):
        timeseries_dm = TimeSeriesDataModule(
            src_directory=data_dir,
            dst_directory=create_path,
            dataset_name=dataset_name,
            batch_size=1,
            data_format="null",
        )

    # use the prebuilt dataset
    # Internally initializes DistributedManager
    timeseries_dm = TimeSeriesDataModule(
        src_directory=create_path,
        dst_directory=data_dir,
        dataset_name=dataset_name,
        input_variables=variables,
        batch_size=1,
        prebuilt_dataset=True,
        scaling=scaling_double_dict,
    )
    assert isinstance(timeseries_dm, TimeSeriesDataModule)

    # without the prebuilt dataset
    timeseries_dm = TimeSeriesDataModule(
        src_directory=create_path,
        dst_directory=create_path,
        dataset_name=dataset_name,
        input_variables=variables,
        batch_size=1,
        prebuilt_dataset=False,
        scaling=scaling_double_dict,
    )
    assert isinstance(timeseries_dm, TimeSeriesDataModule)

    # with init times
    timeseries_dm = TimeSeriesDataModule(
        src_directory=create_path,
        dst_directory=data_dir,
        dataset_name=dataset_name,
        input_variables=variables,
        batch_size=1,
        prebuilt_dataset=True,
        scaling=scaling_double_dict,
        forecast_init_times=zarr_ds.time[:2],
    )
    assert isinstance(timeseries_dm, TimeSeriesDataModule)

    # with splits
    timeseries_dm = TimeSeriesDataModule(
        src_directory=create_path,
        dst_directory=data_dir,
        dataset_name=dataset_name,
        input_variables=variables,
        batch_size=1,
        prebuilt_dataset=True,
        scaling=scaling_double_dict,
        splits=omegaconf.DictConfig(splits),
    )
    assert isinstance(timeseries_dm, TimeSeriesDataModule)
    zarr_ds.close()
    DistributedManager.cleanup()


@import_or_fail("omegaconf")
@nfsdata_or_fail
def test_TimeSeriesDataModule_get_constants(
    data_dir, create_path, dataset_name, scaling_double_dict, pytestconfig
):
    from modulus.datapipes.healpix.data_modules import (
        TimeSeriesDataModule,
    )

    variables = ["z500", "z1000"]
    constants = {"lsm": "lsm"}

    # No constants
    # Internally initializes DistributedManager
    timeseries_dm = TimeSeriesDataModule(
        src_directory=create_path,
        dst_directory=data_dir,
        dataset_name=dataset_name,
        input_variables=variables,
        batch_size=1,
        prebuilt_dataset=True,
        scaling=scaling_double_dict,
        constants=None,
    )

    assert timeseries_dm.get_constants() is None

    # just lsm as constant
    timeseries_dm = TimeSeriesDataModule(
        src_directory=create_path,
        dst_directory=data_dir,
        dataset_name=dataset_name,
        input_variables=variables,
        batch_size=1,
        prebuilt_dataset=True,
        scaling=scaling_double_dict,
        constants=constants,
    )

    # open our test dataset
    ds_path = Path(data_dir, dataset_name + ".zarr")
    zarr_ds = xr.open_zarr(ds_path)

    # dividing by 2 due to scaling
    expected = (
        np.transpose(
            zarr_ds.constants.sel(channel_c=list(constants.keys())).values,
            axes=(1, 0, 2, 3),
        )
        / 2.0
    )

    assert np.array_equal(
        timeseries_dm.get_constants(),
        expected,
    )

    # with splits we're doing forecasting and get
    # constants from train instead of test dataset
    timeseries_dm = TimeSeriesDataModule(
        src_directory=create_path,
        dst_directory=data_dir,
        dataset_name=dataset_name,
        input_variables=variables,
        batch_size=1,
        prebuilt_dataset=True,
        scaling=scaling_double_dict,
        constants=constants,
    )

    assert np.array_equal(
        timeseries_dm.get_constants(),
        expected,
    )
    zarr_ds.close()
    DistributedManager.cleanup()


@import_or_fail("omegaconf")
@nfsdata_or_fail
def test_TimeSeriesDataModule_get_dataloaders(
    data_dir, create_path, dataset_name, scaling_double_dict, pytestconfig
):

    from modulus.datapipes.healpix.data_modules import (
        TimeSeriesDataModule,
    )

    variables = ["z500", "z1000"]
    splits = {
        "train_date_start": "1979-01-01",
        "train_date_end": "1979-01-01T21:00",
        "val_date_start": "1979-01-02",
        "val_date_end": "1979-01-02T09:00",
        "test_date_start": "1979-01-02T12:00",
        "test_date_end": "1979-01-02T18:00",
    }

    # use the prebuilt dataset
    # Internally initializes DistributedManager
    timeseries_dm = TimeSeriesDataModule(
        src_directory=create_path,
        dst_directory=data_dir,
        dataset_name=dataset_name,
        input_variables=variables,
        batch_size=1,
        prebuilt_dataset=True,
        scaling=scaling_double_dict,
        splits=splits,
        shuffle=False,
    )

    # with 1 shard should get no sampler
    train_dataloader, train_sampler = timeseries_dm.train_dataloader(num_shards=1)
    assert train_sampler is None
    assert isinstance(train_dataloader, DataLoader)

    val_dataloader, val_sampler = timeseries_dm.val_dataloader(num_shards=1)
    assert val_sampler is None
    assert isinstance(val_dataloader, DataLoader)

    test_dataloader, test_sampler = timeseries_dm.test_dataloader(num_shards=1)
    assert test_sampler is None
    assert isinstance(test_dataloader, DataLoader)

    # with >1 shard should be distributed sampler
    train_dataloader, train_sampler = timeseries_dm.train_dataloader(num_shards=2)
    assert isinstance(train_sampler, DistributedSampler)
    assert isinstance(train_dataloader, DataLoader)

    val_dataloader, val_sampler = timeseries_dm.val_dataloader(num_shards=2)
    assert isinstance(val_sampler, DistributedSampler)
    assert isinstance(val_dataloader, DataLoader)

    test_dataloader, test_sampler = timeseries_dm.test_dataloader(num_shards=2)
    assert isinstance(test_sampler, DistributedSampler)
    assert isinstance(test_dataloader, DataLoader)
    DistributedManager.cleanup()<|MERGE_RESOLUTION|>--- conflicted
+++ resolved
@@ -22,13 +22,8 @@
 import numpy as np
 import pytest
 import xarray as xr
-<<<<<<< HEAD
 from netCDF4 import Dataset as Dataset
-from omegaconf import DictConfig
-from pytest_utils import nfsdata_or_fail
-=======
 from pytest_utils import import_or_fail, nfsdata_or_fail
->>>>>>> b5baf724
 from torch.utils.data import DataLoader
 from torch.utils.data.distributed import DistributedSampler
 
