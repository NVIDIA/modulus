--- conflicted
+++ resolved
@@ -75,7 +75,7 @@
         "lsm": {"mean": 0, "std": 1},
         "z": {"mean": 0, "std": 1},
         "tp6": {"mean": 1, "std": 0, "log_epsilon": 1e-6},
-        "extra": {"mean": 1, "std": 0},
+        "extra": {"mean": 1, "std": 0}, # doesn't appear in test dataset
     }
     return DictConfig(scaling)
 
@@ -83,7 +83,6 @@
 @pytest.fixture
 def scaling_double_dict():
     scaling = {
-<<<<<<< HEAD
         "t2m0": {"mean": 0, "std": 2},
         "t850": {"mean": 0, "std": 2},
         "tau300-700": {"mean": 0, "std": 2},
@@ -94,17 +93,7 @@
         "tp6": {"mean": 0, "std": 2, "log_epsilon": 1e-6},
         "lsm": {"mean": 0, "std": 2},
         "z": {"mean": 0, "std": 2},
-        "extra": {"mean": 0, "std": 2},
-=======
-        "t2m0": {"mean": 0, "std": 1},
-        "t850": {"mean": 0, "std": 1},
-        "tau300-700": {"mean": 0, "std": 1},
-        "tcwv0": {"mean": 0, "std": 1},
-        "z1000": {"mean": 0, "std": 1},
-        "z250": {"mean": 0, "std": 1},
-        "z500": {"mean": 0, "std": 1},
-        "tp6": {"mean": 0, "std": 1, "log_epsilon": 1e-6},
->>>>>>> afb4e63c
+        "extra": {"mean": 0, "std": 2}, # doesn't appear in test dataset
     }
     return DictConfig(scaling)
 
