# Copyright (c) 2023, NVIDIA CORPORATION & AFFILIATES. All rights reserved.
#
# Licensed under the Apache License, Version 2.0 (the "License");
# you may not use this file except in compliance with the License.
# You may obtain a copy of the License at
#
#     http://www.apache.org/licenses/LICENSE-2.0
#
# Unless required by applicable law or agreed to in writing, software
# distributed under the License is distributed on an "AS IS" BASIS,
# WITHOUT WARRANTIES OR CONDITIONS OF ANY KIND, either express or implied.
# See the License for the specific language governing permissions and
# limitations under the License.

import fsspec
from modulus.utils.filesystem import Package
from modulus.models.dlwp import DLWP
from pathlib import Path
import numpy as np
import datetime
import torch
import json
import shutil
import os

import pytest
from pytest_utils import import_or_fail, nfsdata_or_fail


@pytest.fixture
def dlwp_data_dir():
    """Data dir for dlwp package"""

    path = "/data/nfs/modulus-data/plugin_data/dlwp/"
    return path


@pytest.fixture
def graphcast_data_dir():
    """Data dir for graphcast package"""

    path = "/data/nfs/modulus-data/plugin_data/graphcast/"
    return path


def _copy_directory(src, dst):
    if not os.path.exists(dst):
        os.makedirs(dst)
    for item in os.listdir(src):
        s = os.path.join(src, item)
        d = os.path.join(dst, item)
        if os.path.isdir(s):
            _copy_directory(s, d)
        else:
            shutil.copy2(s, d)


def save_ddp_checkpoint(model, check_point_path, del_device_buffer=False):
    """Save checkpoint with similar structure to the training checkpoints

    The keys are prefixed with "module."
    """
    model_state = {f"module.{k}": v for k, v in model.state_dict().items()}
    if del_device_buffer:
        # This buffer is not present in some trained model checkpoints
        del model_state["module.device_buffer"]
    checkpoint = {"model_state": model_state}
    torch.save(checkpoint, check_point_path)


def save_checkpoint(model, check_point_path, del_device_buffer=False):
    """Save checkpoint with similar structure to the training checkpoints"""
    model_state = model.state_dict()
    if del_device_buffer:
        # This buffer is not present in some trained model checkpoints
        del model_state["module.device_buffer"]
    torch.save(model_state, check_point_path)


def save_untrained_sfno(path):
    """Function to save untrained SFNO"""

    config = {
        "N_in_channels": 2,
        "N_out_channels": 1,
        "img_shape_x": 4,
        "img_shape_y": 5,
        "scale_factor": 1,
        "num_layers": 2,
        "num_blocks": 2,
        "embed_dim": 2,
        "nettype": "sfno",
        "add_zenith": True,
    }
    from modulus.utils.sfno.YParams import ParamsBase

    params = ParamsBase()
    params.update_params(config)

    from modulus.models.sfno.sfnonet import SphericalFourierNeuralOperatorNet

    model = SphericalFourierNeuralOperatorNet(params)

    config_path = path / "config.json"
    with config_path.open("w") as f:
        json.dump(params.to_dict(), f)

    check_point_path = path / "weights.tar"
    save_ddp_checkpoint(model, check_point_path, del_device_buffer=True)

    url = f"file://{path.as_posix()}"
    package = Package(url, seperator="/")
    return package


@nfsdata_or_fail
@import_or_fail(["dgl", "ruamel.yaml", "tensorly", "torch_harmonics", "tltorch"])
def test_sfno(tmp_path, pytestconfig):
    """Test SFNO plugin"""

    from modulus.models.fcn_mip_plugin import sfno

    package = save_untrained_sfno(tmp_path)

    model = sfno(package, pretrained=True)
    x = torch.ones(1, 1, model.model.h, model.model.w)
    time = datetime.datetime(2018, 1, 1)
    with torch.no_grad():
        out = model(x, time=time)

    assert out.shape == x.shape


def save_untrained_dlwp(path):
    """Function to save untrained DLWP"""

    config = {
        "nr_input_channels": 18,
        "nr_output_channels": 14,
    }
    model = DLWP(
        nr_input_channels=config["nr_input_channels"],
        nr_output_channels=config["nr_output_channels"],
    )

    config_path = path / "config.json"
    with config_path.open("w") as f:
        json.dump(config, f)

    check_point_path = path / "weights.pt"
    save_checkpoint(model, check_point_path, del_device_buffer=False)

    url = f"file://{path.as_posix()}"
    package = Package(url, seperator="/")
    return package


<<<<<<< HEAD
@nfsdata_or_fail
@import_or_fail(["dgl", "ruamel.yaml", "tensorly", "torch_harmonics", "tltorch"])
def test_dlwp(tmp_path, dlwp_data_dir, pytestconfig):
    """Test DLWP plugin"""

    from modulus.models.fcn_mip_plugin import dlwp

=======
@pytest.mark.parametrize("batch_size", [1, 4])
@pytest.mark.parametrize("device", ["cpu", "cuda"])
def test_dlwp(tmp_path, batch_size, device):
>>>>>>> 2d8e08c8
    package = save_untrained_dlwp(tmp_path)
    source_dir = "/data/nfs/modulus-data/plugin_data/dlwp/"
    _copy_directory(source_dir, tmp_path)

    model = dlwp(package, pretrained=True).to(device)
    x = torch.ones(batch_size, 2, 7, 721, 1440).to(device)
    time = datetime.datetime(2018, 1, 1)
    with torch.no_grad():
        out = model(x, time)
    assert out.shape == x.shape


def save_untrained_graphcast(path):
    """Function to save untrained GraphCast"""

    icosphere_path = path / "icospheres.json"
    config = {
        "meshgraph_path": icosphere_path.as_posix(),
        "static_dataset_path": None,
        "input_dim_grid_nodes": 2,
        "input_dim_mesh_nodes": 3,
        "input_dim_edges": 4,
        "output_dim_grid_nodes": 2,
        "processor_layers": 3,
        "hidden_dim": 2,
        "do_concat_trick": True,
    }

    from modulus.models.graphcast import GraphCastNet

    model = GraphCastNet(**config)

    config_path = path / "config.json"
    with config_path.open("w") as f:
        json.dump(config, f)

    check_point_path = path / "weights.tar"
    save_ddp_checkpoint(model, check_point_path, del_device_buffer=False)

    url = f"file://{path.as_posix()}"
    package = Package(url, seperator="/")
    return package


@nfsdata_or_fail
@import_or_fail(["dgl", "ruamel.yaml", "tensorly", "torch_harmonics", "tltorch"])
def test_graphcast(tmp_path, graphcast_data_dir, pytestconfig):
    """Test GraphCast plugin"""

    from modulus.models.fcn_mip_plugin import graphcast_34ch

    source_dir = graphcast_data_dir
    _copy_directory(source_dir, tmp_path)

    package = save_untrained_graphcast(
        tmp_path
    )  # here package needs to load after icosphere.json is copied.
    model = graphcast_34ch(package, pretrained=False)
    x = torch.randn(1, 34, 721, 1440).to("cuda")
    with torch.no_grad():
        out = model(x)
    assert out.shape == x.shape


@nfsdata_or_fail
@import_or_fail(["dgl", "ruamel.yaml", "tensorly", "torch_harmonics", "tltorch"])
@pytest.mark.parametrize("batch_size", [1, 2])
def test__CozZenWrapper(batch_size, pytestconfig):
    """Test Cosine Zenith wrapper"""

    from modulus.models.fcn_mip_plugin import _CosZenWrapper

    class I(torch.nn.Module):
        def forward(self, x):
            return x

    model = I()
    nx, ny = (3, 4)
    lat = np.arange(nx)
    lon = np.arange(ny)

    x = torch.ones((batch_size, 1, nx, ny))
    time = datetime.datetime(2018, 1, 1)
    wrapper = _CosZenWrapper(model, lon, lat)
    wrapper(x, time=time)<|MERGE_RESOLUTION|>--- conflicted
+++ resolved
@@ -155,19 +155,11 @@
     return package
 
 
-<<<<<<< HEAD
-@nfsdata_or_fail
-@import_or_fail(["dgl", "ruamel.yaml", "tensorly", "torch_harmonics", "tltorch"])
-def test_dlwp(tmp_path, dlwp_data_dir, pytestconfig):
-    """Test DLWP plugin"""
-
-    from modulus.models.fcn_mip_plugin import dlwp
-
-=======
+@nfsdata_or_fail
+@import_or_fail(["dgl", "ruamel.yaml", "tensorly", "torch_harmonics", "tltorch"])
 @pytest.mark.parametrize("batch_size", [1, 4])
 @pytest.mark.parametrize("device", ["cpu", "cuda"])
 def test_dlwp(tmp_path, batch_size, device):
->>>>>>> 2d8e08c8
     package = save_untrained_dlwp(tmp_path)
     source_dir = "/data/nfs/modulus-data/plugin_data/dlwp/"
     _copy_directory(source_dir, tmp_path)
