# Copyright (c) 2023, NVIDIA CORPORATION & AFFILIATES. All rights reserved.
#
# Licensed under the Apache License, Version 2.0 (the "License");
# you may not use this file except in compliance with the License.
# You may obtain a copy of the License at
#
#     http://www.apache.org/licenses/LICENSE-2.0
#
# Unless required by applicable law or agreed to in writing, software
# distributed under the License is distributed on an "AS IS" BASIS,
# WITHOUT WARRANTIES OR CONDITIONS OF ANY KIND, either express or implied.
# See the License for the specific language governing permissions and
# limitations under the License.

import torch
import numpy as np

from utils import get_icosphere_path
from modulus.models.graphcast.graph_cast_net import GraphCastNet

icosphere_path = get_icosphere_path()

# Fix random seeds
torch.manual_seed(0)
torch.cuda.manual_seed(0)
np.random.seed(0)

# Random input
x = torch.randn(1, 2, 721, 1440)
x_ct = x.clone().detach()

# Fix random seeds
torch.manual_seed(0)
torch.cuda.manual_seed(0)
np.random.seed(0)

# Instantiate the model
model = GraphCastNet(
    meshgraph_path=icosphere_path,
    static_dataset_path=None,
    input_dim_grid_nodes=2,
    input_dim_mesh_nodes=3,
    input_dim_edges=4,
    output_dim_grid_nodes=2,
    processor_layers=3,
    hidden_dim=4,
    do_concat_trick=True,
)

# Fix random seeds again
torch.manual_seed(0)
torch.cuda.manual_seed(0)
np.random.seed(0)

# Instantiate the model with concat trick enabled
model_ct = GraphCastNet(
    meshgraph_path=icosphere_path,
    static_dataset_path=None,
    input_dim_grid_nodes=2,
    input_dim_mesh_nodes=3,
    input_dim_edges=4,
    output_dim_grid_nodes=2,
    processor_layers=3,
    hidden_dim=4,
    do_concat_trick=False,
)

# Forward pass without checkpointing
x.requires_grad_()
y_pred = model(x)
loss = y_pred.sum()
loss.backward()
x_grad = x.grad

x_ct.requires_grad_()
y_pred_ct = model_ct(x_ct)
loss_ct = y_pred_ct.sum()
loss_ct.backward()
x_grad_ct = x_ct.grad

# Check that the results are the same
<<<<<<< HEAD
assert torch.allclose(y_pred_ct, y_pred, atol=1.0e-5), "Concat trick failed, outputs do not match!"
assert torch.allclose(x_grad_ct, x_grad, atol=1.0e-5), "Concat trick failed, gradients do not match!"
=======
# TODO uncomment this!!!
#  assert torch.allclose(y_pred_ct, y_pred), "Concat trick failed!"
>>>>>>> 3b7e1e0e
<|MERGE_RESOLUTION|>--- conflicted
+++ resolved
@@ -79,10 +79,5 @@
 x_grad_ct = x_ct.grad
 
 # Check that the results are the same
-<<<<<<< HEAD
 assert torch.allclose(y_pred_ct, y_pred, atol=1.0e-5), "Concat trick failed, outputs do not match!"
-assert torch.allclose(x_grad_ct, x_grad, atol=1.0e-5), "Concat trick failed, gradients do not match!"
-=======
-# TODO uncomment this!!!
-#  assert torch.allclose(y_pred_ct, y_pred), "Concat trick failed!"
->>>>>>> 3b7e1e0e
+assert torch.allclose(x_grad_ct, x_grad, atol=1.0e-5), "Concat trick failed, gradients do not match!"