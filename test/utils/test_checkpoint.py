--- conflicted
+++ resolved
@@ -27,14 +27,9 @@
 from pathlib import Path
 from pytest_utils import import_or_fail
 
-<<<<<<< HEAD
-from modulus.distributed import DistributedManager
-from modulus.models.mlp import FullyConnected
-from modulus.models import Module 
-=======
 from physicsnemo.distributed import DistributedManager
 from physicsnemo.models.mlp import FullyConnected
->>>>>>> 43485620
+from physicsnemo.models import Module
 
 
 @pytest.fixture(params=["./checkpoints", "msc://checkpoint-test/checkpoints"])
@@ -80,7 +75,7 @@
 ):
     """Test checkpointing util for model"""
 
-<<<<<<< HEAD
+    from physicsnemo.launch.utils import load_checkpoint, save_checkpoint
     # Set up the mock with IAM credentials for access. These should match those in
     # the MSC Config file (./msc_config_checkpoint.yaml).
     os.environ["AWS_ACCESS_KEY_ID"] = "access-key-id"
@@ -96,11 +91,6 @@
     # Create a bucket using the mock directly to ensure that MSC accesses the correct location.
     conn = boto3.resource("s3", region_name="us-east-1")
     conn.create_bucket(Bucket="checkpoint-test-bucket")
-
-    from modulus.launch.utils import load_checkpoint, save_checkpoint
-=======
-    from physicsnemo.launch.utils import load_checkpoint, save_checkpoint
->>>>>>> 43485620
 
     # Initialize DistributedManager first since save_checkpoint instantiates it
     DistributedManager.initialize()
