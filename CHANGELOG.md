--- conflicted
+++ resolved
@@ -10,12 +10,9 @@
 
 ### Added
 
-<<<<<<< HEAD
-=======
 - The citation file.
 - Link to the CWA dataset.
 
->>>>>>> cee6918f
 ### Changed
 
 ### Deprecated
@@ -28,15 +25,12 @@
 
 ### Dependencies
 
-<<<<<<< HEAD
 ## [0.5.0] - 2024-01-XX
-=======
 - Updated DGL build in Dockerfile
 - Updated default base image
 - Moved Onnx from optional to required dependencies
 
 ## [0.5.0] - 2024-01-25
->>>>>>> cee6918f
 
 ### Added
 
