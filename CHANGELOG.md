<!-- markdownlint-disable MD024 -->
# Changelog

All notable changes to this project will be documented in this file.

The format is based on [Keep a Changelog](https://keepachangelog.com/en/1.0.0/),
and this project adheres to [Semantic Versioning](https://semver.org/spec/v2.0.0.html).

## [0.6.0a0] - 2024-04-XX

### Added

- The citation file.
- Link to the CWA dataset.
- ClimateDatapipe: an improved datapipe for HDF5/NetCDF4 formatted climate data
- Performance optimizations to CorrDiff.
- Physics-Informed Nonlinear Shallow Water Equations example.
<<<<<<< HEAD
- Support for organization level model files on NGC file system
=======
- Warp neighbor search routine with a minimal example
- Strict option for loading Modulus checkpoints.
- Regression only or diffusion only inference for CorrDiff.
>>>>>>> 43fa2ab4

### Changed

- Updated Ahmed Body and Vortex Shedding examples to use Hydra config.
- Added more config options to FCN AFNO example.

### Deprecated

- `modulus.models.diffusion.preconditioning.EDMPrecondSR`. Use `EDMPecondSRV2` instead.

### Removed

### Fixed

- Consistent handling of single GPU runs in DistributedManager
- Output location of objects downloaded with NGC file system

### Security

### Dependencies

- Updated DGL build in Dockerfile
- Updated default base image
- Moved Onnx from optional to required dependencies
- Optional Makani dependency required for SFNO model.

## [0.5.0] - 2024-01-25

### Added

- Distributed process group configuration mechanism.
- DistributedManager utility to instantiate process groups based on a process group config.
- Helper functions to faciliate distributed training with shared parameters.
- Brain anomaly detection example.
- Updated Frechet Inception Distance to use Wasserstein 2-norm with improved stability.
- Molecular Dynamics example.
- Improved usage of GraphPartition, added more flexible ways of defining a partitioned graph.
- Physics-Informed Stokes Flow example.
- Profiling markers, benchmarking and performance optimizations for CorrDiff inference.
- Unified weather model training example.

### Changed

- MLFLow logging such that only proc 0 logs to MLFlow.
- FNO given seperate methods for constructing lift and spectral encoder layers.

### Removed

- The experimental SFNO

### Dependencies

- Removed experimental SFNO dependencies
- Added CorrDiff dependencies (cftime, einops, pyspng, nvtx)
- Made tqdm a required dependency

## [0.4.0] - 2023-11-20

### Added

- Added Stokes flow dataset
- An experimental version of SFNO to be used in unified training recipe for
weather models
- Added distributed FFT utility.
- Added ruff as a linting tool.
- Ported utilities from Modulus Launch to main package.
- EDM diffusion models and recipes for training and sampling.
- NGC model registry download integration into package/filesystem.
- Denoising diffusion tutorial.

### Changed

- The AFNO input argument `img_size` to `inp_shape`
- Integrated the network architecture layers from Modulus-Sym.
- Updated the SFNO model, and the training and inference recipes.

### Fixed

- Fixed modulus.Module `from_checkpoint` to work from custom model classes

### Dependencies

- Updated the base container to PyTorch 23.10.
- Updated examples to use Pydantic v2.

## [0.3.0] - 2023-09-21

### Added

- Added ability to compute CRPS(..., dim: int = 0).
- Added EFI for arbitrary climatological CDF.
- Added Kernel CRPS implementation (kcrps)
- Added distributed utilities to create process groups and orthogonal process groups.
- Added distributed AFNO model implementation.
- Added distributed utilities for communication of buffers of varying size per rank.
- Added distributed utilities for message passing across multiple GPUs.
- Added instructions for docker build on ARM architecture.
- Added batching support and fix the input time step for the DLWP wrapper.

### Changed

- Updating file system cache location to modulus folder

### Fixed

- Fixed modulus uninstall in CI docker image

### Security

- Handle the tar ball extracts in a safer way.

### Dependencies

- Updated the base container to latest PyTorch 23.07.
- Update DGL version.
- Updated require installs for python wheel
- Added optional dependency list for python wheel

## [0.2.1] - 2023-08-08

### Fixed

- Added a workaround fix for the CUDA graphs error in multi-node runs

### Security

- Update `certifi` package version

## [0.2.0] - 2023-08-07

### Added

- Added a CHANGELOG.md
- Added build support for internal DGL
- 4D Fourier Neural Operator model
- Ahmed body dataset
- Unified Climate Datapipe

### Changed

- DGL install changed from pypi to source
- Updated SFNO to add support for super resolution, flexible checkpoining, etc.

### Fixed

- Fixed issue with torch-harmonics version locking
- Fixed the Modulus editable install
- Fixed AMP bug in static capture

### Security

- Fixed security issues with subprocess and urllib in `filesystem.py`

### Dependencies

- Updated the base container to latest PyTorch base container which is based on torch 2.0
- Container now supports CUDA 12, Python 3.10

## [0.1.0] - 2023-05-08

### Added

- Initial public release.<|MERGE_RESOLUTION|>--- conflicted
+++ resolved
@@ -15,13 +15,10 @@
 - ClimateDatapipe: an improved datapipe for HDF5/NetCDF4 formatted climate data
 - Performance optimizations to CorrDiff.
 - Physics-Informed Nonlinear Shallow Water Equations example.
-<<<<<<< HEAD
-- Support for organization level model files on NGC file system
-=======
 - Warp neighbor search routine with a minimal example
 - Strict option for loading Modulus checkpoints.
 - Regression only or diffusion only inference for CorrDiff.
->>>>>>> 43fa2ab4
+- Support for organization level model files on NGC file system
 
 ### Changed
 
