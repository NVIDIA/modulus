--- conflicted
+++ resolved
@@ -27,11 +27,8 @@
 ### Changed
 
 - Raise `ModulusUndefinedGroupError` when querying undefined process groups
-<<<<<<< HEAD
 - Changed Indexing error in `examples/cfd/swe_nonlinear_pino` for `modulus` loss function
-=======
 - Safeguarding against uninitialized usage of `DistributedManager`
->>>>>>> 15ea3c99
 
 ### Deprecated
 
