--- conflicted
+++ resolved
@@ -10,14 +10,8 @@
 
 ### Added
 
-<<<<<<< HEAD
-- Added distributed utilities to create process groups and orthogonal process groups.
-- Added distributed AFNO model implementation.
-- Added distributed utilities for communication of buffers of varying size per rank.
+- Added Stokes flow dataset
 - Added distributed FFT utility.
-=======
-- Added Stokes flow dataset
->>>>>>> 9a1492c5
 
 ### Changed
 
