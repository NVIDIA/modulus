--- conflicted
+++ resolved
@@ -21,11 +21,8 @@
 - The XAeroNet model.
 - Incoporated CorrDiff-GEFS-HRRR model into CorrDiff, with lead-time aware SongUNet and
   cross entropy loss.
-<<<<<<< HEAD
 - Option to offload checkpoints to further reduce memory usage
-=======
 - Added StormCast model training and simple inference to examples
->>>>>>> 7f739f7f
 
 ### Changed
 
