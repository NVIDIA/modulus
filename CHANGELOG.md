--- conflicted
+++ resolved
@@ -11,11 +11,8 @@
 ### Added
 
 - Added Stokes flow dataset
-<<<<<<< HEAD
+- An experimental version of SFNO to be used in unified training recipe for weather models
 - Added distributed FFT utility.
-=======
-- An experimental version of SFNO to be used in unified training recipe for weather models
->>>>>>> 9c76cad7
 
 ### Changed
 
