--- conflicted
+++ resolved
@@ -11,11 +11,8 @@
 ### Added
 
 - DoMINO model architecture, datapipe and training recipe
-<<<<<<< HEAD
 - Added matrix decomposition scheme to improve graph partitioning
-=======
 - DrivAerML dataset support in FIGConvNet example.
->>>>>>> 7571751d
 
 ### Changed
 
