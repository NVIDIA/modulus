<!-- markdownlint-disable MD024 -->
# Changelog

All notable changes to this project will be documented in this file.

The format is based on [Keep a Changelog](https://keepachangelog.com/en/1.0.0/),
and this project adheres to [Semantic Versioning](https://semver.org/spec/v2.0.0.html).

## [0.6.0a0] - 2024-04-XX

### Added

- The citation file.
- Link to the CWA dataset.
- ClimateDatapipe: an improved datapipe for HDF5/NetCDF4 formatted climate data
- Performance optimizations to CorrDiff.
- Physics-Informed Nonlinear Shallow Water Equations example.
- Warp neighbor search routine with a minimal example
<<<<<<< HEAD
- Physics-Informed Magnetohydrodynamics example.
=======
- Strict option for loading Modulus checkpoints.
>>>>>>> b2a55d66

### Changed

- Updated Ahmed Body and Vortex Shedding examples to use Hydra config.
- Added more config options to FCN AFNO example.
- In `models/diffusion/preconditioning.py` scale on `x`, leave `img_lr` unscaled.

### Deprecated

- `modulus.models.diffusion.preconditioning.EDMPrecondSR`. Use `EDMPecondSRV2` instead.

### Removed

### Fixed

- Consistent handling of single GPU runs in DistributedManager
- Output location of objects downloaded with NGC file system

### Security

### Dependencies

- Updated DGL build in Dockerfile
- Updated default base image
- Moved Onnx from optional to required dependencies
- Optional Makani dependency required for SFNO model.

## [0.5.0] - 2024-01-25

### Added

- Distributed process group configuration mechanism.
- DistributedManager utility to instantiate process groups based on a process group config.
- Helper functions to faciliate distributed training with shared parameters.
- Brain anomaly detection example.
- Updated Frechet Inception Distance to use Wasserstein 2-norm with improved stability.
- Molecular Dynamics example.
- Improved usage of GraphPartition, added more flexible ways of defining a partitioned graph.
- Physics-Informed Stokes Flow example.
- Profiling markers, benchmarking and performance optimizations for CorrDiff inference.
- Unified weather model training example.

### Changed

- MLFLow logging such that only proc 0 logs to MLFlow.
- FNO given seperate methods for constructing lift and spectral encoder layers.

### Removed

- The experimental SFNO

### Dependencies

- Removed experimental SFNO dependencies
- Added CorrDiff dependencies (cftime, einops, pyspng, nvtx)
- Made tqdm a required dependency

## [0.4.0] - 2023-11-20

### Added

- Added Stokes flow dataset
- An experimental version of SFNO to be used in unified training recipe for
weather models
- Added distributed FFT utility.
- Added ruff as a linting tool.
- Ported utilities from Modulus Launch to main package.
- EDM diffusion models and recipes for training and sampling.
- NGC model registry download integration into package/filesystem.
- Denoising diffusion tutorial.

### Changed

- The AFNO input argument `img_size` to `inp_shape`
- Integrated the network architecture layers from Modulus-Sym.
- Updated the SFNO model, and the training and inference recipes.

### Fixed

- Fixed modulus.Module `from_checkpoint` to work from custom model classes

### Dependencies

- Updated the base container to PyTorch 23.10.
- Updated examples to use Pydantic v2.

## [0.3.0] - 2023-09-21

### Added

- Added ability to compute CRPS(..., dim: int = 0).
- Added EFI for arbitrary climatological CDF.
- Added Kernel CRPS implementation (kcrps)
- Added distributed utilities to create process groups and orthogonal process groups.
- Added distributed AFNO model implementation.
- Added distributed utilities for communication of buffers of varying size per rank.
- Added distributed utilities for message passing across multiple GPUs.
- Added instructions for docker build on ARM architecture.
- Added batching support and fix the input time step for the DLWP wrapper.

### Changed

- Updating file system cache location to modulus folder

### Fixed

- Fixed modulus uninstall in CI docker image

### Security

- Handle the tar ball extracts in a safer way.

### Dependencies

- Updated the base container to latest PyTorch 23.07.
- Update DGL version.
- Updated require installs for python wheel
- Added optional dependency list for python wheel

## [0.2.1] - 2023-08-08

### Fixed

- Added a workaround fix for the CUDA graphs error in multi-node runs

### Security

- Update `certifi` package version

## [0.2.0] - 2023-08-07

### Added

- Added a CHANGELOG.md
- Added build support for internal DGL
- 4D Fourier Neural Operator model
- Ahmed body dataset
- Unified Climate Datapipe

### Changed

- DGL install changed from pypi to source
- Updated SFNO to add support for super resolution, flexible checkpoining, etc.

### Fixed

- Fixed issue with torch-harmonics version locking
- Fixed the Modulus editable install
- Fixed AMP bug in static capture

### Security

- Fixed security issues with subprocess and urllib in `filesystem.py`

### Dependencies

- Updated the base container to latest PyTorch base container which is based on torch 2.0
- Container now supports CUDA 12, Python 3.10

## [0.1.0] - 2023-05-08

### Added

- Initial public release.<|MERGE_RESOLUTION|>--- conflicted
+++ resolved
@@ -16,11 +16,8 @@
 - Performance optimizations to CorrDiff.
 - Physics-Informed Nonlinear Shallow Water Equations example.
 - Warp neighbor search routine with a minimal example
-<<<<<<< HEAD
+- Strict option for loading Modulus checkpoints.
 - Physics-Informed Magnetohydrodynamics example.
-=======
-- Strict option for loading Modulus checkpoints.
->>>>>>> b2a55d66
 
 ### Changed
 
