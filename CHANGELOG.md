--- conflicted
+++ resolved
@@ -55,7 +55,6 @@
   spectrum.
 - Added gradient clipping to StaticCapture utilities.
 - Bistride Multiscale MeshGraphNet example.
-<<<<<<< HEAD
 - FIGConvUNet model and example.
 - The Transolver model.
 - The XAeroNet model.
@@ -63,9 +62,6 @@
   cross entropy loss.
 - Option to offload checkpoints to further reduce memory usage
 - Added StormCast model training and simple inference to examples
-=======
-- Support for MPICH-based MPI launching.
->>>>>>> 1cd7e67e
 
 ### Changed
 
@@ -85,6 +81,7 @@
   spectrum.
 - Added gradient clipping to StaticCapture utilities.
 - Bistride Multiscale MeshGraphNet example.
+- Support for MPICH-based MPI launching.
 
 ### Changed
 
