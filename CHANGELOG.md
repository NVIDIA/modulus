<!-- markdownlint-disable MD024 -->
# Changelog

All notable changes to this project will be documented in this file.

The format is based on [Keep a Changelog](https://keepachangelog.com/en/1.0.0/),
and this project adheres to [Semantic Versioning](https://semver.org/spec/v2.0.0.html).

<<<<<<< HEAD
## [Unreleased] - 2024-03-21

### Added

- An example of diffusion model for fluid data super-resolution (dfsr)

## [0.6.0a0] - 2024-04-XX
=======
## [0.7.0a0] - 2024-07-XX

### Added

- Code logging for CorrDiff via Wandb.
- Augmentation pipeline for CorrDiff.
- Regression output as additional conditioning for CorrDiff.
- Learnable positional embedding for CorrDiff.
- Support for patch-based CorrDiff training and generation (stochastic sampling only)

### Changed

### Deprecated

### Removed

### Fixed

### Security

### Dependencies

## [0.6.0] - 2024-04-17
>>>>>>> a466ef2f

### Added

- The citation file.
- Link to the CWA dataset.
- ClimateDatapipe: an improved datapipe for HDF5/NetCDF4 formatted climate data
- Performance optimizations to CorrDiff.
- Physics-Informed Nonlinear Shallow Water Equations example.
- Warp neighbor search routine with a minimal example
- Strict option for loading Modulus checkpoints.
- Regression only or diffusion only inference for CorrDiff.
- Support for organization level model files on NGC file system
- Physics-Informed Magnetohydrodynamics example.

### Changed

- Updated Ahmed Body and Vortex Shedding examples to use Hydra config.
- Added more config options to FCN AFNO example.
- Moved posiitonal embedding in CorrDiff from the dataloader to network architecture

### Deprecated

- `modulus.models.diffusion.preconditioning.EDMPrecondSR`. Use `EDMPecondSRV2` instead.

### Removed

- Pickle dependency for CorrDiff.

### Fixed

- Consistent handling of single GPU runs in DistributedManager
- Output location of objects downloaded with NGC file system
- Bug in scaling the conditional input in CorrDiff deterministic sampler

### Dependencies

- Updated DGL build in Dockerfile
- Updated default base image
- Moved Onnx from optional to required dependencies
- Optional Makani dependency required for SFNO model.

## [0.5.0] - 2024-01-25

### Added

- Distributed process group configuration mechanism.
- DistributedManager utility to instantiate process groups based on a process group config.
- Helper functions to faciliate distributed training with shared parameters.
- Brain anomaly detection example.
- Updated Frechet Inception Distance to use Wasserstein 2-norm with improved stability.
- Molecular Dynamics example.
- Improved usage of GraphPartition, added more flexible ways of defining a partitioned graph.
- Physics-Informed Stokes Flow example.
- Profiling markers, benchmarking and performance optimizations for CorrDiff inference.
- Unified weather model training example.

### Changed

- MLFLow logging such that only proc 0 logs to MLFlow.
- FNO given seperate methods for constructing lift and spectral encoder layers.

### Removed

- The experimental SFNO

### Dependencies

- Removed experimental SFNO dependencies
- Added CorrDiff dependencies (cftime, einops, pyspng, nvtx)
- Made tqdm a required dependency

## [0.4.0] - 2023-11-20

### Added

- Added Stokes flow dataset
- An experimental version of SFNO to be used in unified training recipe for
weather models
- Added distributed FFT utility.
- Added ruff as a linting tool.
- Ported utilities from Modulus Launch to main package.
- EDM diffusion models and recipes for training and sampling.
- NGC model registry download integration into package/filesystem.
- Denoising diffusion tutorial.

### Changed

- The AFNO input argument `img_size` to `inp_shape`
- Integrated the network architecture layers from Modulus-Sym.
- Updated the SFNO model, and the training and inference recipes.

### Fixed

- Fixed modulus.Module `from_checkpoint` to work from custom model classes

### Dependencies

- Updated the base container to PyTorch 23.10.
- Updated examples to use Pydantic v2.

## [0.3.0] - 2023-09-21

### Added

- Added ability to compute CRPS(..., dim: int = 0).
- Added EFI for arbitrary climatological CDF.
- Added Kernel CRPS implementation (kcrps)
- Added distributed utilities to create process groups and orthogonal process groups.
- Added distributed AFNO model implementation.
- Added distributed utilities for communication of buffers of varying size per rank.
- Added distributed utilities for message passing across multiple GPUs.
- Added instructions for docker build on ARM architecture.
- Added batching support and fix the input time step for the DLWP wrapper.

### Changed

- Updating file system cache location to modulus folder

### Fixed

- Fixed modulus uninstall in CI docker image

### Security

- Handle the tar ball extracts in a safer way.

### Dependencies

- Updated the base container to latest PyTorch 23.07.
- Update DGL version.
- Updated require installs for python wheel
- Added optional dependency list for python wheel

## [0.2.1] - 2023-08-08

### Fixed

- Added a workaround fix for the CUDA graphs error in multi-node runs

### Security

- Update `certifi` package version

## [0.2.0] - 2023-08-07

### Added

- Added a CHANGELOG.md
- Added build support for internal DGL
- 4D Fourier Neural Operator model
- Ahmed body dataset
- Unified Climate Datapipe

### Changed

- DGL install changed from pypi to source
- Updated SFNO to add support for super resolution, flexible checkpoining, etc.

### Fixed

- Fixed issue with torch-harmonics version locking
- Fixed the Modulus editable install
- Fixed AMP bug in static capture

### Security

- Fixed security issues with subprocess and urllib in `filesystem.py`

### Dependencies

- Updated the base container to latest PyTorch base container which is based on torch 2.0
- Container now supports CUDA 12, Python 3.10

## [0.1.0] - 2023-05-08

### Added

- Initial public release.<|MERGE_RESOLUTION|>--- conflicted
+++ resolved
@@ -6,15 +6,6 @@
 The format is based on [Keep a Changelog](https://keepachangelog.com/en/1.0.0/),
 and this project adheres to [Semantic Versioning](https://semver.org/spec/v2.0.0.html).
 
-<<<<<<< HEAD
-## [Unreleased] - 2024-03-21
-
-### Added
-
-- An example of diffusion model for fluid data super-resolution (dfsr)
-
-## [0.6.0a0] - 2024-04-XX
-=======
 ## [0.7.0a0] - 2024-07-XX
 
 ### Added
@@ -24,6 +15,7 @@
 - Regression output as additional conditioning for CorrDiff.
 - Learnable positional embedding for CorrDiff.
 - Support for patch-based CorrDiff training and generation (stochastic sampling only)
+- Diffusion model for fluid data super-resolution (CMU contribution).
 
 ### Changed
 
@@ -38,7 +30,6 @@
 ### Dependencies
 
 ## [0.6.0] - 2024-04-17
->>>>>>> a466ef2f
 
 ### Added
 
