--- conflicted
+++ resolved
@@ -12,12 +12,9 @@
 
 - Graph Transformer processor for GraphCast/GenCast.
 - Utility to generate STL from Signed Distance Field.
-<<<<<<< HEAD
 - Metrics for CAE and CFD domain such as integrals, drag, and turbulence invariances and
   spectrum.
-=======
 - Added gradient clipping to StaticCapture utilities.
->>>>>>> 63cf3b4c
 
 ### Changed
 
