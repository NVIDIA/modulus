<!-- markdownlint-disable MD024 -->
# Changelog

All notable changes to this project will be documented in this file.

The format is based on [Keep a Changelog](https://keepachangelog.com/en/1.0.0/),
and this project adheres to [Semantic Versioning](https://semver.org/spec/v2.0.0.html).

## [0.9.0a0] - 2024-11-XX

### Added

- Graph Transformer processor for GraphCast/GenCast.
- Utility to generate STL from Signed Distance Field.
- Metrics for CAE and CFD domain such as integrals, drag, and turbulence invariances and
  spectrum.
- Added gradient clipping to StaticCapture utilities.
- Bistride Multiscale MeshGraphNet example.
- FIGConvUNet model and example.

### Changed

- Refactored CorrDiff training recipe for improved usability
<<<<<<< HEAD
- Extended the checkpointing utility to store metadata.
=======
- Fixed timezone calculation in datapipe cosine zenith utility.
- Refactored EDMPrecondSRV2 preconditioner and fixed the bug related to the metadata
>>>>>>> 469d6aa0

### Deprecated

### Removed

### Fixed

### Security

### Dependencies

## [0.8.0] - 2024-09-24

### Added

- Graph Transformer processor for GraphCast/GenCast.
- Utility to generate STL from Signed Distance Field.
- Metrics for CAE and CFD domain such as integrals, drag, and turbulence invariances and
  spectrum.
- Added gradient clipping to StaticCapture utilities.
- Bistride Multiscale MeshGraphNet example.

### Changed

- Refactored CorrDiff training recipe for improved usability
- Fixed timezone calculation in datapipe cosine zenith utility.

## [0.7.0] - 2024-07-23

### Added

- Code logging for CorrDiff via Wandb.
- Augmentation pipeline for CorrDiff.
- Regression output as additional conditioning for CorrDiff.
- Learnable positional embedding for CorrDiff.
- Support for patch-based CorrDiff training and generation (stochastic sampling only)
- Enable CorrDiff multi-gpu generation
- Diffusion model for fluid data super-resolution (CMU contribution).
- The Virtual Foundry GraphNet.
- A synthetic dataloader for global weather prediction models, demonstrated on GraphCast.
- Sorted Empirical CDF CRPS algorithm
- Support for history, cos zenith, and downscaling/upscaling in the ERA5 HDF5 dataloader.
- An example showing how to train a "tensor-parallel" version of GraphCast on a
Shallow-Water-Equation example.
- 3D UNet
- AeroGraphNet example of training of MeshGraphNet on Ahmed body and DrivAerNet datasets.
- Warp SDF routine
- DLWP HEALPix model
- Pangu Weather model
- Fengwu model
- SwinRNN model
- Modulated AFNO model

### Changed

- Raise `ModulusUndefinedGroupError` when querying undefined process groups
- Changed Indexing error in `examples/cfd/swe_nonlinear_pino` for `modulus` loss function
- Safeguarding against uninitialized usage of `DistributedManager`

### Removed

- Remove mlflow from deployment image

### Fixed

- Fixed bug in the partitioning logic for distributing graph structures
intended for distributed message-passing.
- Fixed bugs for corrdiff diffusion training of `EDMv1` and `EDMv2`
- Fixed bug when trying to save DDP model trained through unified recipe

### Dependencies

- Update DALI to CUDA 12 compatible version.
- Update minimum python version to 3.10

## [0.6.0] - 2024-04-17

### Added

- The citation file.
- Link to the CWA dataset.
- ClimateDatapipe: an improved datapipe for HDF5/NetCDF4 formatted climate data
- Performance optimizations to CorrDiff.
- Physics-Informed Nonlinear Shallow Water Equations example.
- Warp neighbor search routine with a minimal example.
- Strict option for loading Modulus checkpoints.
- Regression only or diffusion only inference for CorrDiff.
- Support for organization level model files on NGC file system
- Physics-Informed Magnetohydrodynamics example.

### Changed

- Updated Ahmed Body and Vortex Shedding examples to use Hydra config.
- Added more config options to FCN AFNO example.
- Moved posiitonal embedding in CorrDiff from the dataloader to network architecture

### Deprecated

- `modulus.models.diffusion.preconditioning.EDMPrecondSR`. Use `EDMPecondSRV2` instead.

### Removed

- Pickle dependency for CorrDiff.

### Fixed

- Consistent handling of single GPU runs in DistributedManager
- Output location of objects downloaded with NGC file system
- Bug in scaling the conditional input in CorrDiff deterministic sampler

### Dependencies

- Updated DGL build in Dockerfile
- Updated default base image
- Moved Onnx from optional to required dependencies
- Optional Makani dependency required for SFNO model.

## [0.5.0] - 2024-01-25

### Added

- Distributed process group configuration mechanism.
- DistributedManager utility to instantiate process groups based on a process group config.
- Helper functions to faciliate distributed training with shared parameters.
- Brain anomaly detection example.
- Updated Frechet Inception Distance to use Wasserstein 2-norm with improved stability.
- Molecular Dynamics example.
- Improved usage of GraphPartition, added more flexible ways of defining a partitioned graph.
- Physics-Informed Stokes Flow example.
- Profiling markers, benchmarking and performance optimizations for CorrDiff inference.
- Unified weather model training example.

### Changed

- MLFLow logging such that only proc 0 logs to MLFlow.
- FNO given seperate methods for constructing lift and spectral encoder layers.

### Removed

- The experimental SFNO

### Dependencies

- Removed experimental SFNO dependencies
- Added CorrDiff dependencies (cftime, einops, pyspng, nvtx)
- Made tqdm a required dependency

## [0.4.0] - 2023-11-20

### Added

- Added Stokes flow dataset
- An experimental version of SFNO to be used in unified training recipe for
weather models
- Added distributed FFT utility.
- Added ruff as a linting tool.
- Ported utilities from Modulus Launch to main package.
- EDM diffusion models and recipes for training and sampling.
- NGC model registry download integration into package/filesystem.
- Denoising diffusion tutorial.

### Changed

- The AFNO input argument `img_size` to `inp_shape`
- Integrated the network architecture layers from Modulus-Sym.
- Updated the SFNO model, and the training and inference recipes.

### Fixed

- Fixed modulus.Module `from_checkpoint` to work from custom model classes

### Dependencies

- Updated the base container to PyTorch 23.10.
- Updated examples to use Pydantic v2.

## [0.3.0] - 2023-09-21

### Added

- Added ability to compute CRPS(..., dim: int = 0).
- Added EFI for arbitrary climatological CDF.
- Added Kernel CRPS implementation (kcrps)
- Added distributed utilities to create process groups and orthogonal process groups.
- Added distributed AFNO model implementation.
- Added distributed utilities for communication of buffers of varying size per rank.
- Added distributed utilities for message passing across multiple GPUs.
- Added instructions for docker build on ARM architecture.
- Added batching support and fix the input time step for the DLWP wrapper.

### Changed

- Updating file system cache location to modulus folder

### Fixed

- Fixed modulus uninstall in CI docker image

### Security

- Handle the tar ball extracts in a safer way.

### Dependencies

- Updated the base container to latest PyTorch 23.07.
- Update DGL version.
- Updated require installs for python wheel
- Added optional dependency list for python wheel

## [0.2.1] - 2023-08-08

### Fixed

- Added a workaround fix for the CUDA graphs error in multi-node runs

### Security

- Update `certifi` package version

## [0.2.0] - 2023-08-07

### Added

- Added a CHANGELOG.md
- Added build support for internal DGL
- 4D Fourier Neural Operator model
- Ahmed body dataset
- Unified Climate Datapipe

### Changed

- DGL install changed from pypi to source
- Updated SFNO to add support for super resolution, flexible checkpoining, etc.

### Fixed

- Fixed issue with torch-harmonics version locking
- Fixed the Modulus editable install
- Fixed AMP bug in static capture

### Security

- Fixed security issues with subprocess and urllib in `filesystem.py`

### Dependencies

- Updated the base container to latest PyTorch base container which is based on torch 2.0
- Container now supports CUDA 12, Python 3.10

## [0.1.0] - 2023-05-08

### Added

- Initial public release.<|MERGE_RESOLUTION|>--- conflicted
+++ resolved
@@ -21,12 +21,9 @@
 ### Changed
 
 - Refactored CorrDiff training recipe for improved usability
-<<<<<<< HEAD
-- Extended the checkpointing utility to store metadata.
-=======
 - Fixed timezone calculation in datapipe cosine zenith utility.
 - Refactored EDMPrecondSRV2 preconditioner and fixed the bug related to the metadata
->>>>>>> 469d6aa0
+- Extended the checkpointing utility to store metadata.
 
 ### Deprecated
 
