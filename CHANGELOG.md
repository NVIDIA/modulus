<!-- markdownlint-disable MD024 -->
# Changelog

All notable changes to this project will be documented in this file.

The format is based on [Keep a Changelog](https://keepachangelog.com/en/1.0.0/),
and this project adheres to [Semantic Versioning](https://semver.org/spec/v2.0.0.html).

## [0.3.0a0]

### Added

- Added distributed utilities to create process groups and orthogonal process groups.
- Added distributed AFNO model implementation.
- Added distributed utilities for communication of buffers of varying size per rank.
<<<<<<< HEAD
- Added batching support and fix the input time step for the DLWP wrapper.
=======
- Added instructions for docker build on ARM architecture.

>>>>>>> d2587401

### Changed

- Updating file system cache location to modulus folder

### Deprecated

### Removed

### Fixed

- Fixed modulus uninstall in CI docker image

### Security

### Dependencies

- Updated the base container to latest PyTorch 23.07.
- Update DGL version.

## [0.2.1] - 2023-08-08

### Added

### Changed

### Deprecated

### Removed

### Fixed

- Added a workaround fix for the CUDA graphs error in multi-node runs

### Security

- Update `certifi` package version

### Dependencies

## [0.2.0] - 2023-08-01

### Added

- Added a CHANGELOG.md
- Added build support for internal DGL
- 4D Fourier Neural Operator model
- Ahmed body dataset
- Unified Climate Datapipe

### Changed

- DGL install changed from pypi to source
- Updated SFNO to add support for super resolution, flexible checkpoining, etc.

### Deprecated

### Removed

### Fixed

- Fixed issue with torch-harmonics version locking
- Fixed the Modulus editable install
- Fixed AMP bug in static capture

### Security

- Fixed security issues with subprocess and urllib in `filesystem.py`

### Dependencies

- Updated the base container to latest PyTorch base container which is based on torch 2.0
- Container now supports CUDA 12, Python 3.10

## [0.1.0] - 2023-05-08

### Added

- Initial public release.<|MERGE_RESOLUTION|>--- conflicted
+++ resolved
@@ -13,12 +13,8 @@
 - Added distributed utilities to create process groups and orthogonal process groups.
 - Added distributed AFNO model implementation.
 - Added distributed utilities for communication of buffers of varying size per rank.
-<<<<<<< HEAD
+- Added instructions for docker build on ARM architecture.
 - Added batching support and fix the input time step for the DLWP wrapper.
-=======
-- Added instructions for docker build on ARM architecture.
-
->>>>>>> d2587401
 
 ### Changed
 
