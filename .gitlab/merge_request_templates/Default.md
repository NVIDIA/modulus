--- conflicted
+++ resolved
@@ -7,13 +7,6 @@
 
 ## Checklist
 
-<<<<<<< HEAD
-- [ ] I am familiar with the [Contributing Guidelines](https://github.com/NVIDIA/modulus/blob/main/CONTRIBUTING.md).
-- [ ] New or existing tests cover these changes.
-- [ ] The documentation is up to date with these changes.
-- [ ] The [CHANGELOG.md](https://github.com/NVIDIA/modulus/blob/main/CHANGELOG.md) is
-up to date with these changes .
-=======
 # MR acceptance checklist
 This checklist encourages us to confirm any changes have been analyzed to reduce risks in quality, performance, reliability, security, and maintainability.
 
@@ -21,7 +14,6 @@
 * [ ] New or existing tests cover these changes.
 * [ ] The documentation is up to date with these changes.
 * [ ] CHANGELOG.md is updated with the new features or bug fixes and extra library dependencies added.
->>>>>>> ca84484d
 
 ## Dependencies
 
